--- conflicted
+++ resolved
@@ -448,21 +448,13 @@
 option(BUILD_UNIT_TESTS "Build realsense unit tests." OFF) # TODO: Change back to ON
 option(BUILD_EXAMPLES "Build realsense examples and tools." ON)
 option(ENFORCE_METADATA "Require WinSDK with Metadata support during compilation. Windows OS Only" OFF)
-<<<<<<< HEAD
-option(BUILD_RS400_EXTRAS "Build RS4xx advanced APIs." ON)
-=======
->>>>>>> 9b1d508a
 option(BUILD_PYTHON_BINDINGS "Build Python bindings" OFF)
 
 # This parameter is meant for disabling graphical examples when building for
 # headless targets.
 option(BUILD_GRAPHICAL_EXAMPLES "Build graphical examples and tools." ON)
 
-<<<<<<< HEAD
-if(((BUILD_EXAMPLES AND BUILD_GRAPHICAL_EXAMPLES) OR BUILD_RS400_EXTRAS) AND WIN32)
-=======
 if((BUILD_EXAMPLES AND BUILD_GRAPHICAL_EXAMPLES) AND WIN32)
->>>>>>> 9b1d508a
   add_subdirectory(third-party/glfw)
 endif()
 
@@ -475,13 +467,6 @@
   add_subdirectory(unit-tests)
 endif()
 
-<<<<<<< HEAD
-if(BUILD_RS400_EXTRAS)
-  add_subdirectory(rs400/rs400_advanced_mode)
-endif()
-
-=======
->>>>>>> 9b1d508a
 if (ENFORCE_METADATA)
   add_definitions(-DENFORCE_METADATA)
 endif()
