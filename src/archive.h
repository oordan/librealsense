--- conflicted
+++ resolved
@@ -120,17 +120,10 @@
             additional_data.timestamp_domain = timestamp_domain;
         }
 
-<<<<<<< HEAD
-        rs2_time_t get_frame_system_time() const;
-        rs2_format get_format() const;
-        rs2_stream get_stream_type() const;
-        int get_framerate() const;
-=======
         rs2_time_t get_frame_system_time() const override;
         rs2_format get_format() const override;
         rs2_stream get_stream_type() const override;
         int get_framerate() const override;
->>>>>>> d67b12bd
 
         rs2_time_t get_frame_callback_start_time_point() const override;
         void update_frame_callback_start_ts(rs2_time_t ts) override;
