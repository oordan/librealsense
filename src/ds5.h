--- conflicted
+++ resolved
@@ -134,16 +134,10 @@
                     fisheye_dev = backend.create_uvc_device(element);
             }
 
-<<<<<<< HEAD
-=======
-            auto depth_ep = std::make_shared<uvc_endpoint>(std::make_shared<uvc::multi_pins_uvc_device>(_devices));
-            depth_ep->register_xu(depth_xu); // make sure the XU is initialized everytime we power the camera
-            depth_ep->register_pixel_format(pf_z16); // Depth
-            depth_ep->register_pixel_format(pf_y8); // Left Only - Luminance
+
             depth_ep->register_pixel_format(pf_uyvyl); // Color from Depth
             depth_ep->register_pixel_format(pf_y8i); // L+R ; TODO: allow only in Advanced mode
             depth_ep->register_pixel_format(pf_y12i); // L+R - Calibration not rectified ; TODO: allow only in Advanced mode
->>>>>>> e9f9dd6e
 
 
             auto fw_version = _hw_monitor.get_firmware_version_string(GVD, gvd_fw_version_offset);
