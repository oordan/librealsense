--- conflicted
+++ resolved
@@ -175,26 +175,7 @@
 // Read a 32 bit value from the i2c register.
 void motion_module_control::i2c_read_reg(uint16_t slave_address, uint16_t reg, uint32_t &value)
 {
-<<<<<<< HEAD
-	hw_monitor::hwmon_cmd cmd(adaptor_board_command::IRB);
-=======
     hw_monitor::hwmon_cmd cmd((int)adaptor_board_command::IRB);
-
-    cmd.Param1 = slave_address;
-    cmd.Param2 = reg;
-    cmd.Param3 = sizeof(value);
-
-    std::timed_mutex mutex;
-    perform_and_send_monitor_command(*device_handle, mutex, cmd);
-
-    // validate that the size is of 32 bit (value size).
-    if (cmd.receivedCommandDataLength == sizeof(value))
-    {
-        memcpy(&value, cmd.receivedCommandData, cmd.receivedCommandDataLength);
-    }
-    
-    return ;
->>>>>>> 11ba8eed
 
 	cmd.Param1 = slave_address;
 	cmd.Param2 = reg;
@@ -261,22 +242,10 @@
     // write to the REG_JUMP_TO_APP register. this should return us to operational mode if all went well.
     i2c_write_reg(MOTION_MODULE_CONTROL_I2C_SLAVE_ADDRESS, (int)i2c_register::REG_JUMP_TO_APP, 0x00);
 
-<<<<<<< HEAD
     i2c_read_reg(MOTION_MODULE_CONTROL_I2C_SLAVE_ADDRESS, i2c_register::REG_CURR_PWR_STATE, value);
         
-    if (value != power_states::PWR_STATE_IAP) {
+    if ((power_states)value != power_states::PWR_STATE_IAP) {
         return;
-=======
-    // retry for 10 times to see if we are in opertinal state.
-    for (int retries = 0; retries < 10; retries++) {
-        std::this_thread::sleep_for(std::chrono::milliseconds(100));
-
-        i2c_read_reg(MOTION_MODULE_CONTROL_I2C_SLAVE_ADDRESS, (int)i2c_register::REG_CURR_PWR_STATE, value);
-        
-        if ((power_states)value != power_states::PWR_STATE_IAP) {
-            return;
-        }
->>>>>>> 11ba8eed
     }
     
     return throw std::runtime_error("Unable to leave IAP state!");
