// License: Apache 2.0. See LICENSE file in root directory.
// Copyright(c) 2015 Intel Corporation. All Rights Reserved.

#pragma once

#include "backend.h"
#include <vector>
#include <mutex>
#include <chrono>
#include <atomic>
#include <map>

namespace rsimpl
{
    namespace uvc
    {
        enum class call_type
        {
            none,
            query_uvc_devices,
            query_usb_devices,
            send_command,
            create_usb_device,
            create_uvc_device,
            uvc_get_location,
            uvc_set_power_state,
            uvc_get_power_state,
            uvc_lock,
            uvc_unlock,
            uvc_get_pu,
            uvc_set_pu,
            uvc_get_pu_range,
            uvc_get_xu_range,
            uvc_init_xu,
            uvc_set_xu,
            uvc_get_xu,
            uvc_stream_profiles,
            uvc_play,
            uvc_stop,
            uvc_frame
        };

        class compression_algorithm
        {
        public:
            int dist(uint32_t x, uint32_t y) const;

            std::vector<uint8_t> decode(const std::vector<uint8_t>& input) const;

            std::vector<uint8_t> encode(const std::vector<uint8_t>& input) const;

<<<<<<< HEAD
            int min_dist = 1000;
            int max_length = 8;
=======
            int min_dist = 110;
            int max_length = 32;
            bool save_frames = true;
            float effect = 0.0f;
>>>>>>> a3c2c7e3
        };

        struct call
        {
            call_type type = call_type::none;
            int timestamp = 0;
            int entity_id = 0;
            std::string inline_string;

            int param1 = 0;
            int param2 = 0;
            int param3 = 0; 
            int param4 = 0;
        };

        class recording
        {
        public:
            recording();

            void save(const char* filename) const;
            static std::shared_ptr<recording> load(const char* filename);

            int save_blob(const void* ptr, unsigned int size);

            int get_timestamp() const;

            template<class T>
            void save_list(std::vector<T> list, std::vector<T>& target, call_type type, int entity_id)
            {
                std::lock_guard<std::mutex> lock(_mutex);
                call c;
                c.type = type;
                c.entity_id = entity_id;
                c.param1 = static_cast<int>(target.size());
                for (auto&& i : list) target.push_back(i);
                c.param2 = static_cast<int>(target.size());

                c.timestamp = get_timestamp();
                calls.push_back(c);
            }

            call& add_call(int entity_id, call_type type)
            {
                std::lock_guard<std::mutex> lock(_mutex);
                call c;
                c.type = type;
                c.entity_id = entity_id;
                c.timestamp = get_timestamp();
                calls.push_back(c);
                return calls[calls.size() - 1];
            }

            template<class T>
            std::vector<T> load_list(const std::vector<T>& source, const call& c)
            {
                std::vector<T> results;
                std::lock_guard<std::mutex> lock(_mutex);
                for (auto i = c.param1; i < c.param2; i++)
                {
                    results.push_back(source[i]);
                }
                return results;
            }

            void save_usb_device_info_list(std::vector<usb_device_info> list)
            {
                save_list(list, usb_device_infos, call_type::query_usb_devices, 0);
            }

            void save_uvc_device_info_list(std::vector<uvc_device_info> list)
            {
                save_list(list, uvc_device_infos, call_type::query_uvc_devices, 0);
            }

            void save_stream_profiles(std::vector<stream_profile> list, int id, call_type type)
            {
                save_list(list, stream_profiles, type, id);
            }

            std::vector<stream_profile> load_stream_profiles(int id, call_type type)
            {
                auto&& c = find_call(type, id);
                return load_list(stream_profiles, c);
            }

            std::vector<usb_device_info> load_usb_device_info_list()
            {
                auto&& c = find_call(call_type::query_usb_devices, 0);
                return load_list(usb_device_infos, c);
            }

            std::vector<uvc_device_info> load_uvc_device_info_list()
            {
                auto&& c = find_call(call_type::query_uvc_devices, 0);
                return load_list(uvc_device_infos, c);
            }

            std::vector<uint8_t> load_blob(int id) const
            {
                return blobs[id];
            }

            call& find_call(call_type t, int entity_id);
            call* cycle_calls(call_type call_type, int id);

        private:
            std::vector<call> calls;
            std::vector<std::vector<uint8_t>> blobs;
            std::vector<uvc_device_info> uvc_device_infos;
            std::vector<usb_device_info> usb_device_infos;
            std::vector<stream_profile> stream_profiles;
            std::mutex _mutex;
            std::chrono::high_resolution_clock::time_point start_time;

            std::map<int, int> _cursors;
            std::map<int, int> _cycles;
        };

        class record_uvc_device : public uvc_device
        {
        public:
            void play(stream_profile profile, frame_callback callback) override;
            void stop(stream_profile profile) override;
            void set_power_state(power_state state) override;
            power_state get_power_state() const override;
            void init_xu(const extension_unit& xu) override;
            void set_xu(const extension_unit& xu, uint8_t ctrl, const uint8_t* data, int len) override;
            void get_xu(const extension_unit& xu, uint8_t ctrl, uint8_t* data, int len) const override;
            control_range get_xu_range(const extension_unit& xu, uint8_t ctrl, int len) const override;
            int get_pu(rs_option opt) const override;
            void set_pu(rs_option opt, int value) override;
            control_range get_pu_range(rs_option opt) const override;
            std::vector<stream_profile> get_profiles() const override;
            void lock() const override;
            void unlock() const override;
            std::string get_device_location() const override;

            explicit record_uvc_device(std::shared_ptr<recording> rec,
                std::shared_ptr<uvc_device> source,
                std::shared_ptr<compression_algorithm> compression,
                int id)
                : _rec(rec), _source(source), _compression(compression), _entity_id(id) {}

        private:
            std::shared_ptr<recording> _rec;
            std::shared_ptr<uvc_device> _source;
            int _entity_id;
<<<<<<< HEAD
            compression_algorithm _compression;
            int _save_frames = true;
=======
            std::shared_ptr<compression_algorithm> _compression;
>>>>>>> a3c2c7e3
        };

        class record_usb_device : public usb_device
        {
        public:
            std::vector<uint8_t> send_receive(const std::vector<uint8_t>& data, int timeout_ms, bool require_response) override;

            explicit record_usb_device(std::shared_ptr<recording> rec, 
                                       std::shared_ptr<usb_device> source,
                                       int id) 
                : _rec(rec), _source(source), _entity_id(id) {}

        private:
            std::shared_ptr<recording> _rec;
            std::shared_ptr<usb_device> _source;
            int _entity_id;
        };

        class record_backend : public backend
        {
        public:
            std::shared_ptr<uvc_device> create_uvc_device(uvc_device_info info) const override;
            std::vector<uvc_device_info> query_uvc_devices() const override;
            std::shared_ptr<usb_device> create_usb_device(usb_device_info info) const override;
            std::vector<usb_device_info> query_usb_devices() const override;

            explicit record_backend(std::shared_ptr<backend> source);

            void save_to_file(const char* filename) const;
            void apply_settings(float quality, float length, float* effect, bool save_frames) const;
        private:
            std::shared_ptr<backend> _source;
            std::shared_ptr<recording> _rec;
            mutable std::atomic<int> _entity_count;
<<<<<<< HEAD
=======
            std::shared_ptr<compression_algorithm> _compression;
>>>>>>> a3c2c7e3
        };

        class playback_uvc_device : public uvc_device
        {
        public:
            void play(stream_profile profile, frame_callback callback) override;
            void stop(stream_profile profile) override;
            void set_power_state(power_state state) override;
            power_state get_power_state() const override;
            void init_xu(const extension_unit& xu) override;
            void set_xu(const extension_unit& xu, uint8_t ctrl, const uint8_t* data, int len) override;
            void get_xu(const extension_unit& xu, uint8_t ctrl, uint8_t* data, int len) const override;
            control_range get_xu_range(const extension_unit& xu, uint8_t ctrl, int len) const override;
            int get_pu(rs_option opt) const override;
            void set_pu(rs_option opt, int value) override;
            control_range get_pu_range(rs_option opt) const override;
            std::vector<stream_profile> get_profiles() const override;
            void lock() const override;
            void unlock() const override;
            std::string get_device_location() const override;

            explicit playback_uvc_device(std::shared_ptr<recording> rec,
                                         int id);

            void callback_thread();
            ~playback_uvc_device();

        private:
            std::shared_ptr<recording> _rec;
            int _entity_id;
            std::thread _callback_thread;
            std::atomic<bool> _alive;
            std::vector<std::pair<stream_profile, frame_callback>> _callbacks;
            std::mutex _callback_mutex;
            compression_algorithm _compression;
        };


        class playback_usb_device : public usb_device
        {
        public:
            std::vector<uint8_t> send_receive(const std::vector<uint8_t>& data, int timeout_ms, bool require_response) override;

            explicit playback_usb_device(std::shared_ptr<recording> rec,
                int id) : _rec(rec), _entity_id(id) {}

        private:
            std::shared_ptr<recording> _rec;
            int _entity_id;
        };

        class playback_backend : public backend
        {
        public:
            std::shared_ptr<uvc_device> create_uvc_device(uvc_device_info info) const override;
            std::vector<uvc_device_info> query_uvc_devices() const override;
            std::shared_ptr<usb_device> create_usb_device(usb_device_info info) const override;
            std::vector<usb_device_info> query_usb_devices() const override;

            explicit playback_backend(const char* filename);
        private:
            std::shared_ptr<recording> _rec;
        };
    }
}<|MERGE_RESOLUTION|>--- conflicted
+++ resolved
@@ -49,15 +49,10 @@
 
             std::vector<uint8_t> encode(const std::vector<uint8_t>& input) const;
 
-<<<<<<< HEAD
-            int min_dist = 1000;
-            int max_length = 8;
-=======
             int min_dist = 110;
             int max_length = 32;
             bool save_frames = true;
             float effect = 0.0f;
->>>>>>> a3c2c7e3
         };
 
         struct call
@@ -206,12 +201,7 @@
             std::shared_ptr<recording> _rec;
             std::shared_ptr<uvc_device> _source;
             int _entity_id;
-<<<<<<< HEAD
-            compression_algorithm _compression;
-            int _save_frames = true;
-=======
             std::shared_ptr<compression_algorithm> _compression;
->>>>>>> a3c2c7e3
         };
 
         class record_usb_device : public usb_device
@@ -246,10 +236,7 @@
             std::shared_ptr<backend> _source;
             std::shared_ptr<recording> _rec;
             mutable std::atomic<int> _entity_count;
-<<<<<<< HEAD
-=======
             std::shared_ptr<compression_algorithm> _compression;
->>>>>>> a3c2c7e3
         };
 
         class playback_uvc_device : public uvc_device
