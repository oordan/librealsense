--- conflicted
+++ resolved
@@ -4,12 +4,8 @@
 #define LIBREALSENSE_F200_CAMERA_H
 
 #ifndef WIN32
-<<<<<<< HEAD
-#include "UVCCamera.h"
+#include "../UVCCamera.h"
 #include "CalibParams.h"
-=======
-#include "../UVCCamera.h"
->>>>>>> b99dcd76
 
 namespace f200
 {
