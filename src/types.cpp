// License: Apache 2.0. See LICENSE file in root directory.
// Copyright(c) 2015 Intel Corporation. All Rights Reserved.

#include "types.h"
#include "device.h"
#include "archive.h"

#include <algorithm>
#include <iomanip>
#include <numeric>
#include <fstream>
#include <cmath>

namespace librealsense
{
    std::string datetime_string()
    {
        auto t = time(nullptr);
        char buffer[20] = {};
        const tm* time = localtime(&t);
        if (nullptr != time)
            strftime(buffer, sizeof(buffer), "%Y-%m-%d-%H_%M_%S", time);
        return to_string() << buffer;
    }

    bool file_exists(const char* filename)
    {
        std::ifstream f(filename);
        return f.good();
    }

    frame_holder::~frame_holder()
    {
        if (frame)
            frame->get()->get_owner()->release_frame_ref(frame);
    }

    frame_holder& frame_holder::operator=(frame_holder&& other)
    {
        if (frame)
            frame->get()->get_owner()->release_frame_ref(frame);
        frame = other.frame;
        other.frame = nullptr;
        return *this;
    }

    const char* get_string(rs2_exception_type value)
    {
        #define CASE(X) case RS2_EXCEPTION_TYPE_##X: return #X;
        switch(value)
        {
        CASE(UNKNOWN)
        CASE(CAMERA_DISCONNECTED)
        CASE(BACKEND)
        CASE(INVALID_VALUE)
        CASE(WRONG_API_CALL_SEQUENCE)
        CASE(NOT_IMPLEMENTED)
        CASE(DEVICE_IN_RECOVERY_MODE)
        default: assert(!is_valid(value)); return UNKNOWN;
        }
        #undef CASE
    }

    const char* get_string(rs2_stream value)
    {
        #define CASE(X) case RS2_STREAM_##X: return #X;
        switch(value)
        {
        CASE(ANY)
        CASE(DEPTH)
        CASE(COLOR)
        CASE(INFRARED)
        CASE(INFRARED2)
        CASE(FISHEYE)
        CASE(GYRO)
        CASE(ACCEL)
        CASE(GPIO1)
        CASE(GPIO2)
        CASE(GPIO3)
        CASE(GPIO4)
        default: assert(!is_valid(value)); return UNKNOWN;
        }
        #undef CASE
    }

    const char* get_string(rs2_visual_preset value)
    {
        #define CASE(X) case RS2_VISUAL_PRESET_##X: return #X;
        switch (value)
        {
            CASE(SHORT_RANGE)
            CASE(LONG_RANGE)
            CASE(BACKGROUND_SEGMENTATION)
            CASE(GESTURE_RECOGNITION)
            CASE(OBJECT_SCANNING)
            CASE(FACE_ANALYTICS)
            CASE(FACE_LOGIN)
            CASE(GR_CURSOR)
            CASE(DEFAULT)
            CASE(MID_RANGE)
            CASE(IR_ONLY)
        default: assert(!is_valid(value)); return UNKNOWN;
        }
        #undef CASE
    }

    const char* get_string(rs2_extension_type value)
    {
        #define CASE(X) case RS2_EXTENSION_TYPE_##X: return #X;
        switch (value)
        {
            CASE(DEBUG)
            CASE(INFO)
            CASE(MOTION)
            CASE(OPTIONS)
            CASE(UNKNOWN)
            CASE(VIDEO)
            CASE(ROI)
<<<<<<< HEAD
            CASE(DEPTH_SENSOR)
            CASE(VIDEO_FRAME)
            CASE(MOTION_FRAME)
            CASE(COMPOSITE_FRAME)
            CASE(POINTS)
        default: assert(!is_valid(value)); return unknown;
=======
            CASE(VIDEO_FRAME)
            CASE(MOTION_FRAME)
            CASE(ADVANCED_MODE)
        default: assert(!is_valid(value)); return UNKNOWN;
>>>>>>> 72e1dff2
        }
        #undef CASE
    }
       
    const char* get_string(rs2_log_severity value)
    {
        #define CASE(X) case RS2_LOG_SEVERITY_##X: return #X;
        switch (value)
        {
            CASE(DEBUG)
            CASE(INFO)
            CASE(WARN)
            CASE(ERROR)
            CASE(FATAL)
            CASE(NONE)
            CASE(COUNT)
        default: assert(!is_valid(value)); return UNKNOWN;
        }
        #undef CASE
    }

    const char* get_string(rs2_option value)
    {
        #define CASE(X) case RS2_OPTION_##X: return #X;
        switch(value)
        {
        CASE(BACKLIGHT_COMPENSATION)
        CASE(BRIGHTNESS)
        CASE(CONTRAST)
        CASE(EXPOSURE)
        CASE(GAIN)
        CASE(GAMMA)
        CASE(HUE)
        CASE(SATURATION)
        CASE(SHARPNESS)
        CASE(WHITE_BALANCE)
        CASE(ENABLE_AUTO_EXPOSURE)
        CASE(ENABLE_AUTO_WHITE_BALANCE)
        CASE(LASER_POWER)
        CASE(ACCURACY)
        CASE(MOTION_RANGE)
        CASE(FILTER_OPTION)
        CASE(CONFIDENCE_THRESHOLD)
        CASE(FRAMES_QUEUE_SIZE)
        CASE(VISUAL_PRESET)
        CASE(TOTAL_FRAME_DROPS)
        CASE(EMITTER_ENABLED)
        CASE(AUTO_EXPOSURE_MODE)
        CASE(AUTO_EXPOSURE_ANTIFLICKER_RATE)
        CASE(ASIC_TEMPERATURE)
        CASE(ERROR_POLLING_ENABLED)
        CASE(PROJECTOR_TEMPERATURE)
        CASE(OUTPUT_TRIGGER_ENABLED)
        CASE(MOTION_MODULE_TEMPERATURE)
        CASE(DEPTH_UNITS)
        CASE(ENABLE_MOTION_CORRECTION)
        default: assert(!is_valid(value)); return UNKNOWN;
        }
        #undef CASE
    }

    const char* get_string(rs2_format value)
    {
        #define CASE(X) case RS2_FORMAT_##X: return #X;
        switch(value)
        {
        CASE(ANY)
        CASE(Z16)
        CASE(DISPARITY16)
        CASE(XYZ32F)
        CASE(YUYV)
        CASE(RGB8)
        CASE(BGR8)
        CASE(RGBA8)
        CASE(BGRA8)
        CASE(Y8)
        CASE(Y16)
        CASE(RAW10)
        CASE(RAW16)
        CASE(RAW8)
        CASE(UYVY)
        CASE(MOTION_RAW)
        CASE(MOTION_XYZ32F)
        CASE(GPIO_RAW)
        default: assert(!is_valid(value)); return UNKNOWN;
        }
        #undef CASE
    }

    const char* get_string(rs2_distortion value)
    {
        #define CASE(X) case RS2_DISTORTION_##X: return #X;
        switch(value)
        {
        CASE(NONE)
        CASE(MODIFIED_BROWN_CONRADY)
        CASE(INVERSE_BROWN_CONRADY)
        CASE(FTHETA)
        CASE(BROWN_CONRADY)
        default: assert(!is_valid(value)); return UNKNOWN;
        }
        #undef CASE
    }


    const char* get_string(rs2_camera_info value)
    {
        #define CASE(X) case RS2_CAMERA_INFO_##X: return #X;
        switch(value)
        {
        CASE(NAME)
        CASE(SERIAL_NUMBER)
        CASE(FIRMWARE_VERSION)
        CASE(LOCATION)
        CASE(DEBUG_OP_CODE)
        CASE(ADVANCED_MODE)
        CASE(PRODUCT_ID)
        CASE(CAMERA_LOCKED)
        default: assert(!is_valid(value)); return UNKNOWN;
        }
        #undef CASE
    }

    const char* get_string(rs2_frame_metadata value)
    {
        #define CASE(X) case RS2_FRAME_METADATA_##X: return #X;
        switch (value)
        {
        CASE(FRAME_COUNTER)
        CASE(FRAME_TIMESTAMP)
        CASE(SENSOR_TIMESTAMP)
        CASE(ACTUAL_EXPOSURE)
        CASE(GAIN_LEVEL)
        CASE(AUTO_EXPOSURE)
        CASE(WHITE_BALANCE)
        CASE(TIME_OF_ARRIVAL)
        default: assert(!is_valid(value)); return UNKNOWN;
        }
        #undef CASE
    }

    const char* get_string(rs2_timestamp_domain value)
    {
        #define CASE(X) case RS2_TIMESTAMP_DOMAIN_##X: return #X;
        switch (value)
        {
        CASE(HARDWARE_CLOCK)
        CASE(SYSTEM_TIME)
        default: assert(!is_valid(value)); return UNKNOWN;
        }
        #undef CASE
    }

    const char* get_string(rs2_notification_category value)
    {
        #define CASE(X) case RS2_NOTIFICATION_CATEGORY_##X: return #X;
        switch (value)
        {
        CASE(FRAMES_TIMEOUT)
        CASE(FRAME_CORRUPTED)
        CASE(HARDWARE_ERROR)
        CASE(UNKNOWN_ERROR)
        default: assert(!is_valid(value)); return UNKNOWN;
        }
        #undef CASE
    }

    std::string firmware_version::to_string() const
    {
        if (is_any) return "any";

        std::stringstream s;
        s << std::setfill('0') << std::setw(2) << m_major << "."
            << std::setfill('0') << std::setw(2) << m_minor << "."
            << std::setfill('0') << std::setw(2) << m_patch << "."
            << std::setfill('0') << std::setw(2) << m_build;
        return s.str();
    }

    std::vector<std::string> firmware_version::split(const std::string& str)
    {
        std::vector<std::string> result;
        auto e = str.end();
        auto i = str.begin();
        while (i != e){
            i = find_if_not(i, e, [](char c) { return c == '.'; });
            if (i == e) break;
            auto j = find(i, e, '.');
            result.emplace_back(i, j);
            i = j;
        }
        return result;
    }

    int firmware_version::parse_part(const std::string& name, int part)
    {
        return atoi(split(name)[part].c_str());
    }

    /// Convert orientation angles stored in rodrigues conventions to rotation matrix
    /// for details: http://mesh.brown.edu/en193s08-2003/notes/en193s08-rots.pdf
    float3x3 calc_rodrigues_matrix(const std::vector<double> rot)
    {
        float3x3 rot_mat{};

        double theta = sqrt(std::inner_product(rot.begin(), rot.end(), rot.begin(), 0.0));
        double r1 = rot[0], r2 = rot[1], r3 = rot[2];
        if (theta <= sqrt(DBL_EPSILON)) // identityMatrix
        {
            rot_mat(0,0) = rot_mat(1, 1) = rot_mat(2, 2) = 1.0;
            rot_mat(0,1) = rot_mat(0, 2) = rot_mat(1, 0) = rot_mat(1, 2) = rot_mat(2, 0) = rot_mat(2, 1) = 0.0;
        }
        else
        {
            r1 /= theta;
            r2 /= theta;
            r3 /= theta;

            double c = cos(theta);
            double s = sin(theta);
            double g = 1 - c;

            rot_mat(0, 0) = float(c + g * r1 * r1);
            rot_mat(0, 1) = float(g * r1 * r2 - s * r3);
            rot_mat(0, 2) = float(g * r1 * r3 + s * r2);
            rot_mat(1, 0) = float(g * r2 * r1 + s * r3);
            rot_mat(1, 1) = float(c + g * r2 * r2);
            rot_mat(1, 2) = float(g * r2 * r3 - s * r1);
            rot_mat(2, 0) = float(g * r3 * r1 - s * r2);
            rot_mat(2, 1) = float(g * r3 * r2 + s * r1);
            rot_mat(2, 2) = float(c + g * r3 * r3);
        }

        return rot_mat;
    }

    calibration_validator::calibration_validator(std::function<bool(rs2_stream, rs2_stream)> extrinsic_validator, std::function<bool(rs2_stream)> intrinsic_validator)
        : extrinsic_validator(extrinsic_validator), intrinsic_validator(intrinsic_validator)
    {
    }

    calibration_validator::calibration_validator()
        : extrinsic_validator([](rs2_stream, rs2_stream) { return true; }), intrinsic_validator([](rs2_stream) { return true; })
    {
    }

    bool calibration_validator::validate_extrinsics(rs2_stream from_stream, rs2_stream to_stream) const
    {
        return extrinsic_validator(from_stream, to_stream);
    }
    bool calibration_validator::validate_intrinsics(rs2_stream stream) const
    {
        return intrinsic_validator(stream);
    }


#define UPDC32(octet, crc) (crc_32_tab[((crc) ^ (octet)) & 0xff] ^ ((crc) >> 8))

    static const uint32_t crc_32_tab[] = { /* CRC polynomial 0xedb88320 */
        0x00000000, 0x77073096, 0xee0e612c, 0x990951ba, 0x076dc419, 0x706af48f,
        0xe963a535, 0x9e6495a3, 0x0edb8832, 0x79dcb8a4, 0xe0d5e91e, 0x97d2d988,
        0x09b64c2b, 0x7eb17cbd, 0xe7b82d07, 0x90bf1d91, 0x1db71064, 0x6ab020f2,
        0xf3b97148, 0x84be41de, 0x1adad47d, 0x6ddde4eb, 0xf4d4b551, 0x83d385c7,
        0x136c9856, 0x646ba8c0, 0xfd62f97a, 0x8a65c9ec, 0x14015c4f, 0x63066cd9,
        0xfa0f3d63, 0x8d080df5, 0x3b6e20c8, 0x4c69105e, 0xd56041e4, 0xa2677172,
        0x3c03e4d1, 0x4b04d447, 0xd20d85fd, 0xa50ab56b, 0x35b5a8fa, 0x42b2986c,
        0xdbbbc9d6, 0xacbcf940, 0x32d86ce3, 0x45df5c75, 0xdcd60dcf, 0xabd13d59,
        0x26d930ac, 0x51de003a, 0xc8d75180, 0xbfd06116, 0x21b4f4b5, 0x56b3c423,
        0xcfba9599, 0xb8bda50f, 0x2802b89e, 0x5f058808, 0xc60cd9b2, 0xb10be924,
        0x2f6f7c87, 0x58684c11, 0xc1611dab, 0xb6662d3d, 0x76dc4190, 0x01db7106,
        0x98d220bc, 0xefd5102a, 0x71b18589, 0x06b6b51f, 0x9fbfe4a5, 0xe8b8d433,
        0x7807c9a2, 0x0f00f934, 0x9609a88e, 0xe10e9818, 0x7f6a0dbb, 0x086d3d2d,
        0x91646c97, 0xe6635c01, 0x6b6b51f4, 0x1c6c6162, 0x856530d8, 0xf262004e,
        0x6c0695ed, 0x1b01a57b, 0x8208f4c1, 0xf50fc457, 0x65b0d9c6, 0x12b7e950,
        0x8bbeb8ea, 0xfcb9887c, 0x62dd1ddf, 0x15da2d49, 0x8cd37cf3, 0xfbd44c65,
        0x4db26158, 0x3ab551ce, 0xa3bc0074, 0xd4bb30e2, 0x4adfa541, 0x3dd895d7,
        0xa4d1c46d, 0xd3d6f4fb, 0x4369e96a, 0x346ed9fc, 0xad678846, 0xda60b8d0,
        0x44042d73, 0x33031de5, 0xaa0a4c5f, 0xdd0d7cc9, 0x5005713c, 0x270241aa,
        0xbe0b1010, 0xc90c2086, 0x5768b525, 0x206f85b3, 0xb966d409, 0xce61e49f,
        0x5edef90e, 0x29d9c998, 0xb0d09822, 0xc7d7a8b4, 0x59b33d17, 0x2eb40d81,
        0xb7bd5c3b, 0xc0ba6cad, 0xedb88320, 0x9abfb3b6, 0x03b6e20c, 0x74b1d29a,
        0xead54739, 0x9dd277af, 0x04db2615, 0x73dc1683, 0xe3630b12, 0x94643b84,
        0x0d6d6a3e, 0x7a6a5aa8, 0xe40ecf0b, 0x9309ff9d, 0x0a00ae27, 0x7d079eb1,
        0xf00f9344, 0x8708a3d2, 0x1e01f268, 0x6906c2fe, 0xf762575d, 0x806567cb,
        0x196c3671, 0x6e6b06e7, 0xfed41b76, 0x89d32be0, 0x10da7a5a, 0x67dd4acc,
        0xf9b9df6f, 0x8ebeeff9, 0x17b7be43, 0x60b08ed5, 0xd6d6a3e8, 0xa1d1937e,
        0x38d8c2c4, 0x4fdff252, 0xd1bb67f1, 0xa6bc5767, 0x3fb506dd, 0x48b2364b,
        0xd80d2bda, 0xaf0a1b4c, 0x36034af6, 0x41047a60, 0xdf60efc3, 0xa867df55,
        0x316e8eef, 0x4669be79, 0xcb61b38c, 0xbc66831a, 0x256fd2a0, 0x5268e236,
        0xcc0c7795, 0xbb0b4703, 0x220216b9, 0x5505262f, 0xc5ba3bbe, 0xb2bd0b28,
        0x2bb45a92, 0x5cb36a04, 0xc2d7ffa7, 0xb5d0cf31, 0x2cd99e8b, 0x5bdeae1d,
        0x9b64c2b0, 0xec63f226, 0x756aa39c, 0x026d930a, 0x9c0906a9, 0xeb0e363f,
        0x72076785, 0x05005713, 0x95bf4a82, 0xe2b87a14, 0x7bb12bae, 0x0cb61b38,
        0x92d28e9b, 0xe5d5be0d, 0x7cdcefb7, 0x0bdbdf21, 0x86d3d2d4, 0xf1d4e242,
        0x68ddb3f8, 0x1fda836e, 0x81be16cd, 0xf6b9265b, 0x6fb077e1, 0x18b74777,
        0x88085ae6, 0xff0f6a70, 0x66063bca, 0x11010b5c, 0x8f659eff, 0xf862ae69,
        0x616bffd3, 0x166ccf45, 0xa00ae278, 0xd70dd2ee, 0x4e048354, 0x3903b3c2,
        0xa7672661, 0xd06016f7, 0x4969474d, 0x3e6e77db, 0xaed16a4a, 0xd9d65adc,
        0x40df0b66, 0x37d83bf0, 0xa9bcae53, 0xdebb9ec5, 0x47b2cf7f, 0x30b5ffe9,
        0xbdbdf21c, 0xcabac28a, 0x53b39330, 0x24b4a3a6, 0xbad03605, 0xcdd70693,
        0x54de5729, 0x23d967bf, 0xb3667a2e, 0xc4614ab8, 0x5d681b02, 0x2a6f2b94,
        0xb40bbe37, 0xc30c8ea1, 0x5a05df1b, 0x2d02ef8d
    };

    /// Calculate CRC code for arbitrary characters buffer
    uint32_t calc_crc32(const uint8_t *buf, size_t bufsize)
    {
        uint32_t oldcrc32 = 0xFFFFFFFF;
        for (; bufsize; --bufsize, ++buf)
            oldcrc32 = UPDC32(*buf, oldcrc32);
        return ~oldcrc32;
    }

    notifications_proccessor::notifications_proccessor()
        :_dispatcher(10), _callback(nullptr , [](rs2_notifications_callback*) {})
    {
    }

    notifications_proccessor::~notifications_proccessor()
    {
        _dispatcher.stop();
    }


    void notifications_proccessor::set_callback(notifications_callback_ptr callback)
    {

        _dispatcher.stop();

        std::lock_guard<std::mutex> lock(_callback_mutex);
        _callback = std::move(callback);
        _dispatcher.start();
    }

    void copy(void* dst, void const* src, size_t size)
    {
        auto from = reinterpret_cast<uint8_t const*>(src);
        std::copy(from, from + size, reinterpret_cast<uint8_t*>(dst));
    }
}<|MERGE_RESOLUTION|>--- conflicted
+++ resolved
@@ -116,19 +116,13 @@
             CASE(UNKNOWN)
             CASE(VIDEO)
             CASE(ROI)
-<<<<<<< HEAD
             CASE(DEPTH_SENSOR)
             CASE(VIDEO_FRAME)
             CASE(MOTION_FRAME)
             CASE(COMPOSITE_FRAME)
             CASE(POINTS)
-        default: assert(!is_valid(value)); return unknown;
-=======
-            CASE(VIDEO_FRAME)
-            CASE(MOTION_FRAME)
             CASE(ADVANCED_MODE)
         default: assert(!is_valid(value)); return UNKNOWN;
->>>>>>> 72e1dff2
         }
         #undef CASE
     }
