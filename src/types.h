--- conflicted
+++ resolved
@@ -347,7 +347,6 @@
 
         void deallocate(T * item)
         {
-<<<<<<< HEAD
              if (item < buffer || item >= buffer + C)
             {
                 throw std::runtime_error("Trying to return item to a heap that didn't allocate it!");
@@ -355,19 +354,10 @@
             auto i = item - buffer;
             buffer[i] = std::move(T());
 
+
           
 
             
-=======
-            if (item < buffer || item >= buffer + C)
-            {
-                throw std::runtime_error("Trying to return item to a heap that didn't allocate it!");
-            }
-
-            auto i = item - buffer;
-            buffer[i] = std::move(T());
-
->>>>>>> 6885a7e7
             {
                 std::unique_lock<std::mutex> lock(mutex);
 
