--- conflicted
+++ resolved
@@ -24,13 +24,11 @@
 
         sensor_interface& get_sensor(size_t subdevice) override;
         const sensor_interface& get_sensor(size_t subdevice) const override;
-<<<<<<< HEAD
-=======
+
         virtual void hardware_reset()
         {
             throw not_implemented_exception(to_string() << __FUNCTION__ << " is not implemented for this device!");
         }
->>>>>>> d1b0c1c7
 
         rs2_extrinsics get_extrinsics(size_t from, rs2_stream from_stream, size_t to, rs2_stream to_stream) const override;
 
