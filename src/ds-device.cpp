--- conflicted
+++ resolved
@@ -111,11 +111,7 @@
 
             default: 
                 LOG_WARNING("Cannot set " << options[i] << " to " << values[i] << " on " << get_name());
-<<<<<<< HEAD
-                throw std::logic_error("unsupported option");
-=======
                 throw std::logic_error("Option unsupported");
->>>>>>> 19d94a53
                 break;
             }
         }
@@ -192,11 +188,7 @@
 
             default: 
                 LOG_WARNING("Cannot get " << options[i] << " on " << get_name());
-<<<<<<< HEAD
-                throw std::logic_error("unsupported option");
-=======
                 throw std::logic_error("Option unsupported");
->>>>>>> 19d94a53
                 break;
             }
         }
@@ -332,35 +324,6 @@
         for(int i=0; i<RS_PRESET_COUNT; ++i)
             info.presets[RS_STREAM_INFRARED2][i] = info.presets[RS_STREAM_INFRARED][i];
 
-<<<<<<< HEAD
-                                //Option                                Min  Max Step Default
-        info.options.push_back({ RS_OPTION_R200_LR_AUTO_EXPOSURE_ENABLED, 0, 1, 1, 0 });
-        info.options.push_back({ RS_OPTION_R200_EMITTER_ENABLED, 0, 1, 1, 0 });
-        info.options.push_back({ RS_OPTION_R200_DEPTH_UNITS, 0, INT_MAX, 1, 1000 });  // What is the real range?
-        info.options.push_back({ RS_OPTION_R200_DEPTH_CLAMP_MIN, 0, USHRT_MAX, 1, 0 });
-        info.options.push_back({ RS_OPTION_R200_DEPTH_CLAMP_MAX, 0, USHRT_MAX, 1, USHRT_MAX });
-        info.options.push_back({ RS_OPTION_R200_DISPARITY_MULTIPLIER, 1, 1000, 1, 32 });
-        info.options.push_back({ RS_OPTION_R200_DISPARITY_SHIFT, 0, 1, 1, 0 });
-        info.options.push_back({ RS_OPTION_R200_AUTO_EXPOSURE_MEAN_INTENSITY_SET_POINT, 0, 4095, 0, 512 });
-        info.options.push_back({ RS_OPTION_R200_AUTO_EXPOSURE_BRIGHT_RATIO_SET_POINT, 0, 1, 0, 0.2 });
-        info.options.push_back({ RS_OPTION_R200_AUTO_EXPOSURE_KP_GAIN, 0, 1000, 0, 0.002 });
-        info.options.push_back({ RS_OPTION_R200_AUTO_EXPOSURE_KP_EXPOSURE, 0, 1000, 0, 0.001 });
-        info.options.push_back({ RS_OPTION_R200_AUTO_EXPOSURE_KP_DARK_THRESHOLD, 0, 1000, 0, 10 });
-        info.options.push_back({ RS_OPTION_R200_AUTO_EXPOSURE_TOP_EDGE, 0, USHRT_MAX, 1, 0 });
-        info.options.push_back({ RS_OPTION_R200_AUTO_EXPOSURE_BOTTOM_EDGE, 0, USHRT_MAX, 1, 479 });
-        info.options.push_back({ RS_OPTION_R200_AUTO_EXPOSURE_LEFT_EDGE, 0, USHRT_MAX, 1, 0 });
-        info.options.push_back({ RS_OPTION_R200_AUTO_EXPOSURE_RIGHT_EDGE, 0, USHRT_MAX, 1, 639 });
-        info.options.push_back({ RS_OPTION_R200_DEPTH_CONTROL_ESTIMATE_MEDIAN_DECREMENT, 0, 0xFF, 1, 5 });
-        info.options.push_back({ RS_OPTION_R200_DEPTH_CONTROL_ESTIMATE_MEDIAN_INCREMENT, 0, 0xFF, 1, 5 });
-        info.options.push_back({ RS_OPTION_R200_DEPTH_CONTROL_MEDIAN_THRESHOLD, 0, 0x3FF, 1, 0xc0 });
-        info.options.push_back({ RS_OPTION_R200_DEPTH_CONTROL_SCORE_MINIMUM_THRESHOLD, 0, 0x3FF, 1, 1 });
-        info.options.push_back({ RS_OPTION_R200_DEPTH_CONTROL_SCORE_MAXIMUM_THRESHOLD, 0, 0x3FF, 1, 0x200 });
-        info.options.push_back({ RS_OPTION_R200_DEPTH_CONTROL_TEXTURE_COUNT_THRESHOLD, 0, 0x1F, 1, 6 });
-        info.options.push_back({ RS_OPTION_R200_DEPTH_CONTROL_TEXTURE_DIFFERENCE_THRESHOLD, 0, 0x3FF, 1, 0x18 });
-        info.options.push_back({ RS_OPTION_R200_DEPTH_CONTROL_SECOND_PEAK_THRESHOLD, 0, 0x3FF, 1, 0x1b });
-        info.options.push_back({ RS_OPTION_R200_DEPTH_CONTROL_NEIGHBOR_THRESHOLD, 0, 0x3FF, 1, 0x7 });
-        info.options.push_back({ RS_OPTION_R200_DEPTH_CONTROL_LR_THRESHOLD, 0, 0x7FF, 1, 0x18 });
-=======
                                 // Extended controls ranges cannot be retrieved from device, therefore the data is locally defined
                                 //Option                                                Min     Max Step      Default
         info.options.push_back({ RS_OPTION_R200_LR_AUTO_EXPOSURE_ENABLED,               0,      1,      1,      0 });
@@ -390,8 +353,6 @@
         info.options.push_back({ RS_OPTION_R200_DEPTH_CONTROL_NEIGHBOR_THRESHOLD,       0,      0x3FF,  1,      0x7 });
         info.options.push_back({ RS_OPTION_R200_DEPTH_CONTROL_LR_THRESHOLD,             0,      0x7FF,  1,      0x18 });
 
->>>>>>> 19d94a53
-
         // We select the depth/left infrared camera's viewpoint to be the origin
         info.stream_poses[RS_STREAM_DEPTH] = {{{1,0,0},{0,1,0},{0,0,1}},{0,0,0}};
         info.stream_poses[RS_STREAM_INFRARED] = {{{1,0,0},{0,1,0},{0,0,1}},{0,0,0}};
