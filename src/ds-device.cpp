// License: Apache 2.0. See LICENSE file in root directory.
// Copyright(c) 2016 Intel Corporation. All Rights Reserved.

#include <climits>
#include <algorithm>

#include "image.h"
#include "ds-private.h"
#include "ds-device.h"

using namespace rsimpl;
using namespace rsimpl::ds;
using namespace rsimpl::motion_module;

namespace rsimpl
{
    ds_device::ds_device(std::shared_ptr<uvc::device> device, const static_device_info & info) 
    : rs_device_base(device, info)
    {
        rs_option opt[] = {RS_OPTION_R200_DEPTH_UNITS};
        double units;
        get_options(opt, 1, &units);
        on_update_depth_units(static_cast<int>(units));
    }
    
    ds_device::~ds_device()
    {

    }

    bool ds_device::is_disparity_mode_enabled() const
    {
        auto & depth = get_stream_interface(RS_STREAM_DEPTH);
        return depth.is_enabled() && depth.get_format() == RS_FORMAT_DISPARITY16;
    }

    void ds_device::on_update_depth_units(uint32_t units)
    {
        if(is_disparity_mode_enabled()) return;
        config.depth_scale = (float)((double)units * 0.000001); // Convert from micrometers to meters
    }

    void ds_device::on_update_disparity_multiplier(double multiplier)
    {
        if(!is_disparity_mode_enabled()) return;
        auto & depth = get_stream_interface(RS_STREAM_DEPTH);
        float baseline = get_stream_interface(RS_STREAM_INFRARED2).get_extrinsics_to(depth).translation[0];
        config.depth_scale = static_cast<float>(depth.get_intrinsics().fx * baseline * multiplier);
    }

    std::vector<supported_option> ds_device::get_ae_range_vec()
    {
        std::vector<supported_option> so_vec;
        std::vector<rs_option> ae_vector = { RS_OPTION_R200_AUTO_EXPOSURE_TOP_EDGE, RS_OPTION_R200_AUTO_EXPOSURE_BOTTOM_EDGE, RS_OPTION_R200_AUTO_EXPOSURE_LEFT_EDGE, RS_OPTION_R200_AUTO_EXPOSURE_RIGHT_EDGE };
        for (auto& opt : ae_vector)
        {
            double min, max, step, def;
            get_option_range(opt, min, max, step, def);
            so_vec.push_back({ opt, min, max, step, def });
        }

        return so_vec;
    }

    void ds_device::set_options(const rs_option options[], size_t count, const double values[])
    {
        std::vector<rs_option>  base_opt;
        std::vector<double>     base_opt_val;

        auto & dev = get_device();
        auto minmax_writer = make_struct_interface<ds::range    >([&dev]() { return ds::get_min_max_depth(dev);           }, [&dev](ds::range     v) { ds::set_min_max_depth(dev,v);           });
        auto disp_writer   = make_struct_interface<ds::disp_mode>([&dev]() { return ds::get_disparity_mode(dev);          }, [&dev](ds::disp_mode v) { ds::set_disparity_mode(dev,v);          });
        auto ae_writer = make_struct_interface<ds::ae_params>([&dev, this]() { return ds::get_lr_auto_exposure_params(dev, get_ae_range_vec()); }, [&dev](ds::ae_params v) { ds::set_lr_auto_exposure_params(dev, v); });
        auto dc_writer     = make_struct_interface<ds::dc_params>([&dev]() { return ds::get_depth_params(dev);            }, [&dev](ds::dc_params v) { ds::set_depth_params(dev,v);            });




        for (size_t i = 0; i<count; ++i)
        {
            if (uvc::is_pu_control(options[i]))
            {
                // Disabling auto-setting controls, if needed
                switch (options[i])
                {
                case RS_OPTION_COLOR_WHITE_BALANCE:     disable_auto_option( 2, RS_OPTION_COLOR_ENABLE_AUTO_WHITE_BALANCE); break;
                case RS_OPTION_COLOR_EXPOSURE:          disable_auto_option( 2, RS_OPTION_COLOR_ENABLE_AUTO_EXPOSURE); break;
                default:  break;
                }

                uvc::set_pu_control_with_retry(get_device(), 2, options[i], static_cast<int>(values[i]));
                continue;
            }

            switch(options[i])
            {

            case RS_OPTION_R200_LR_AUTO_EXPOSURE_ENABLED:                   ds::set_lr_exposure_mode(get_device(), static_cast<uint8_t>(values[i])); break;
            case RS_OPTION_R200_LR_GAIN:                                    ds::set_lr_gain(get_device(), {get_lr_framerate(), static_cast<uint32_t>(values[i])}); break; // TODO: May need to set this on start if framerate changes
            case RS_OPTION_R200_LR_EXPOSURE:                                ds::set_lr_exposure(get_device(), {get_lr_framerate(), static_cast<uint32_t>(values[i])}); break; // TODO: May need to set this on start if framerate changes
            case RS_OPTION_R200_EMITTER_ENABLED:                            ds::set_emitter_state(get_device(), !!values[i]); break;
            case RS_OPTION_R200_DEPTH_UNITS:                                ds::set_depth_units(get_device(), static_cast<uint32_t>(values[i]));
                on_update_depth_units(static_cast<uint32_t>(values[i])); break;

            case RS_OPTION_R200_DEPTH_CLAMP_MIN:                            minmax_writer.set(&ds::range::min, values[i]); break;
            case RS_OPTION_R200_DEPTH_CLAMP_MAX:                            minmax_writer.set(&ds::range::max, values[i]); break;

            case RS_OPTION_R200_DISPARITY_MULTIPLIER:                       disp_writer.set(&ds::disp_mode::disparity_multiplier, values[i]); break;
            case RS_OPTION_R200_DISPARITY_SHIFT:                            ds::set_disparity_shift(get_device(), static_cast<uint32_t>(values[i])); break;

            case RS_OPTION_R200_AUTO_EXPOSURE_MEAN_INTENSITY_SET_POINT:     ae_writer.set(&ds::ae_params::mean_intensity_set_point, values[i]); break;
            case RS_OPTION_R200_AUTO_EXPOSURE_BRIGHT_RATIO_SET_POINT:       ae_writer.set(&ds::ae_params::bright_ratio_set_point,   values[i]); break;
            case RS_OPTION_R200_AUTO_EXPOSURE_KP_GAIN:                      ae_writer.set(&ds::ae_params::kp_gain,                  values[i]); break;
            case RS_OPTION_R200_AUTO_EXPOSURE_KP_EXPOSURE:                  ae_writer.set(&ds::ae_params::kp_exposure,              values[i]); break;
            case RS_OPTION_R200_AUTO_EXPOSURE_KP_DARK_THRESHOLD:            ae_writer.set(&ds::ae_params::kp_dark_threshold,        values[i]); break;
            case RS_OPTION_R200_AUTO_EXPOSURE_TOP_EDGE:                     ae_writer.set(&ds::ae_params::exposure_top_edge,        values[i]); break;
            case RS_OPTION_R200_AUTO_EXPOSURE_BOTTOM_EDGE:                  ae_writer.set(&ds::ae_params::exposure_bottom_edge,     values[i]); break;
            case RS_OPTION_R200_AUTO_EXPOSURE_LEFT_EDGE:                    ae_writer.set(&ds::ae_params::exposure_left_edge,       values[i]); break;
            case RS_OPTION_R200_AUTO_EXPOSURE_RIGHT_EDGE:                   ae_writer.set(&ds::ae_params::exposure_right_edge,      values[i]); break;

            case RS_OPTION_R200_DEPTH_CONTROL_ESTIMATE_MEDIAN_DECREMENT:    dc_writer.set(&ds::dc_params::robbins_munroe_minus_inc, values[i]); break;
            case RS_OPTION_R200_DEPTH_CONTROL_ESTIMATE_MEDIAN_INCREMENT:    dc_writer.set(&ds::dc_params::robbins_munroe_plus_inc,  values[i]); break;
            case RS_OPTION_R200_DEPTH_CONTROL_MEDIAN_THRESHOLD:             dc_writer.set(&ds::dc_params::median_thresh,            values[i]); break;
            case RS_OPTION_R200_DEPTH_CONTROL_SCORE_MINIMUM_THRESHOLD:      dc_writer.set(&ds::dc_params::score_min_thresh,         values[i]); break;
            case RS_OPTION_R200_DEPTH_CONTROL_SCORE_MAXIMUM_THRESHOLD:      dc_writer.set(&ds::dc_params::score_max_thresh,         values[i]); break;
            case RS_OPTION_R200_DEPTH_CONTROL_TEXTURE_COUNT_THRESHOLD:      dc_writer.set(&ds::dc_params::texture_count_thresh,     values[i]); break;
            case RS_OPTION_R200_DEPTH_CONTROL_TEXTURE_DIFFERENCE_THRESHOLD: dc_writer.set(&ds::dc_params::texture_diff_thresh,      values[i]); break;
            case RS_OPTION_R200_DEPTH_CONTROL_SECOND_PEAK_THRESHOLD:        dc_writer.set(&ds::dc_params::second_peak_thresh,       values[i]); break;
            case RS_OPTION_R200_DEPTH_CONTROL_NEIGHBOR_THRESHOLD:           dc_writer.set(&ds::dc_params::neighbor_thresh,          values[i]); break;
            case RS_OPTION_R200_DEPTH_CONTROL_LR_THRESHOLD:                 dc_writer.set(&ds::dc_params::lr_thresh,                values[i]); break;

            default: 
                base_opt.push_back(options[i]); base_opt_val.push_back(values[i]); break;
            }
        }

        minmax_writer.commit();
        disp_writer.commit();
        if(disp_writer.active) on_update_disparity_multiplier(disp_writer.struct_.disparity_multiplier);
        ae_writer.commit();
        dc_writer.commit();

        //Handle common options
        if (base_opt.size())
            rs_device_base::set_options(base_opt.data(), base_opt.size(), base_opt_val.data());
    }

    void ds_device::get_options(const rs_option options[], size_t count, double values[])
    {
        std::vector<rs_option>  base_opt;
        std::vector<size_t>     base_opt_index;
        std::vector<double>     base_opt_val;

        auto & dev = get_device();
        auto minmax_reader = make_struct_interface<ds::range    >([&dev]() { return ds::get_min_max_depth(dev);           }, [&dev](ds::range     v) { ds::set_min_max_depth(dev,v);           });
        auto disp_reader   = make_struct_interface<ds::disp_mode>([&dev]() { return ds::get_disparity_mode(dev);          }, [&dev](ds::disp_mode v) { ds::set_disparity_mode(dev,v);          });
        auto ae_reader = make_struct_interface<ds::ae_params>([&dev, this]() { return ds::get_lr_auto_exposure_params(dev, get_ae_range_vec()); }, [&dev](ds::ae_params v) { ds::set_lr_auto_exposure_params(dev, v); });
        auto dc_reader     = make_struct_interface<ds::dc_params>([&dev]() { return ds::get_depth_params(dev);            }, [&dev](ds::dc_params v) { ds::set_depth_params(dev,v);            });

        for (size_t i = 0; i<count; ++i)
        {

            if(uvc::is_pu_control(options[i]))
            {
                values[i] = uvc::get_pu_control(get_device(), 2, options[i]);
                continue;
            }

            switch(options[i])
            {

            case RS_OPTION_R200_LR_AUTO_EXPOSURE_ENABLED:                   values[i] = ds::get_lr_exposure_mode(get_device()); break;

            case RS_OPTION_R200_LR_GAIN: // Gain is framerate dependent
                ds::set_lr_gain_discovery(get_device(), {get_lr_framerate()});
                values[i] = ds::get_lr_gain(get_device()).value;
                break;
            case RS_OPTION_R200_LR_EXPOSURE: // Exposure is framerate dependent
                ds::set_lr_exposure_discovery(get_device(), {get_lr_framerate()});
                values[i] = ds::get_lr_exposure(get_device()).value;
                break;
            case RS_OPTION_R200_EMITTER_ENABLED:
                values[i] = ds::get_emitter_state(get_device(), is_capturing(), get_stream_interface(RS_STREAM_DEPTH).is_enabled());
                break;

            case RS_OPTION_R200_DEPTH_UNITS:                                values[i] = ds::get_depth_units(dev);  break;

            case RS_OPTION_R200_DEPTH_CLAMP_MIN:                            values[i] = minmax_reader.get(&ds::range::min); break;
            case RS_OPTION_R200_DEPTH_CLAMP_MAX:                            values[i] = minmax_reader.get(&ds::range::max); break;

            case RS_OPTION_R200_DISPARITY_MULTIPLIER:                       values[i] = disp_reader.get(&ds::disp_mode::disparity_multiplier); break;
            case RS_OPTION_R200_DISPARITY_SHIFT:                            values[i] = ds::get_disparity_shift(dev); break;

            case RS_OPTION_R200_AUTO_EXPOSURE_MEAN_INTENSITY_SET_POINT:     values[i] = ae_reader.get(&ds::ae_params::mean_intensity_set_point); break;
            case RS_OPTION_R200_AUTO_EXPOSURE_BRIGHT_RATIO_SET_POINT:       values[i] = ae_reader.get(&ds::ae_params::bright_ratio_set_point  ); break;
            case RS_OPTION_R200_AUTO_EXPOSURE_KP_GAIN:                      values[i] = ae_reader.get(&ds::ae_params::kp_gain                 ); break;
            case RS_OPTION_R200_AUTO_EXPOSURE_KP_EXPOSURE:                  values[i] = ae_reader.get(&ds::ae_params::kp_exposure             ); break;
            case RS_OPTION_R200_AUTO_EXPOSURE_KP_DARK_THRESHOLD:            values[i] = ae_reader.get(&ds::ae_params::kp_dark_threshold       ); break;
            case RS_OPTION_R200_AUTO_EXPOSURE_TOP_EDGE:                     values[i] = ae_reader.get(&ds::ae_params::exposure_top_edge       ); break;
            case RS_OPTION_R200_AUTO_EXPOSURE_BOTTOM_EDGE:                  values[i] = ae_reader.get(&ds::ae_params::exposure_bottom_edge    ); break;
            case RS_OPTION_R200_AUTO_EXPOSURE_LEFT_EDGE:                    values[i] = ae_reader.get(&ds::ae_params::exposure_left_edge      ); break;
            case RS_OPTION_R200_AUTO_EXPOSURE_RIGHT_EDGE:                   values[i] = ae_reader.get(&ds::ae_params::exposure_right_edge     ); break;

            case RS_OPTION_R200_DEPTH_CONTROL_ESTIMATE_MEDIAN_DECREMENT:    values[i] = dc_reader.get(&ds::dc_params::robbins_munroe_minus_inc); break;
            case RS_OPTION_R200_DEPTH_CONTROL_ESTIMATE_MEDIAN_INCREMENT:    values[i] = dc_reader.get(&ds::dc_params::robbins_munroe_plus_inc ); break;
            case RS_OPTION_R200_DEPTH_CONTROL_MEDIAN_THRESHOLD:             values[i] = dc_reader.get(&ds::dc_params::median_thresh           ); break;
            case RS_OPTION_R200_DEPTH_CONTROL_SCORE_MINIMUM_THRESHOLD:      values[i] = dc_reader.get(&ds::dc_params::score_min_thresh        ); break;
            case RS_OPTION_R200_DEPTH_CONTROL_SCORE_MAXIMUM_THRESHOLD:      values[i] = dc_reader.get(&ds::dc_params::score_max_thresh        ); break;
            case RS_OPTION_R200_DEPTH_CONTROL_TEXTURE_COUNT_THRESHOLD:      values[i] = dc_reader.get(&ds::dc_params::texture_count_thresh    ); break;
            case RS_OPTION_R200_DEPTH_CONTROL_TEXTURE_DIFFERENCE_THRESHOLD: values[i] = dc_reader.get(&ds::dc_params::texture_diff_thresh     ); break;
            case RS_OPTION_R200_DEPTH_CONTROL_SECOND_PEAK_THRESHOLD:        values[i] = dc_reader.get(&ds::dc_params::second_peak_thresh      ); break;
            case RS_OPTION_R200_DEPTH_CONTROL_NEIGHBOR_THRESHOLD:           values[i] = dc_reader.get(&ds::dc_params::neighbor_thresh         ); break;
            case RS_OPTION_R200_DEPTH_CONTROL_LR_THRESHOLD:                 values[i] = dc_reader.get(&ds::dc_params::lr_thresh               ); break;

            default:
                base_opt.push_back(options[i]); base_opt_index.push_back(i); break;
            }
        }
        if (base_opt.size())
        {
            base_opt_val.resize(base_opt.size());
            rs_device_base::get_options(base_opt.data(), base_opt.size(), base_opt_val.data());
        }

        // Merge the local data with values obtained by base class
        for (auto i : base_opt_index)
            values[i] = base_opt_val[i];
    }

    void ds_device::on_before_start(const std::vector<subdevice_mode_selection> & selected_modes)
    {
        rs_option depth_units_option = RS_OPTION_R200_DEPTH_UNITS;
        double depth_units;

        uint8_t streamIntent = 0;
        for(const auto & m : selected_modes)
        {
            switch(m.mode.subdevice)
            {
            case 0: streamIntent |= ds::STATUS_BIT_LR_STREAMING; break;
            case 2: streamIntent |= ds::STATUS_BIT_WEB_STREAMING; break;
            case 1: 
                streamIntent |= ds::STATUS_BIT_Z_STREAMING;
                auto dm = ds::get_disparity_mode(get_device());
                switch(m.get_format(RS_STREAM_DEPTH))
                {
                default: throw std::logic_error("unsupported R200 depth format");
                case RS_FORMAT_Z16: 
                    dm.is_disparity_enabled = 0;
                    get_options(&depth_units_option, 1, &depth_units);
                    on_update_depth_units(static_cast<int>(depth_units));
                    break;
                case RS_FORMAT_DISPARITY16: 
                    dm.is_disparity_enabled = 1;
                    on_update_disparity_multiplier(static_cast<float>(dm.disparity_multiplier));
                    break;
                }
                ds::set_disparity_mode(get_device(), dm);
                break;
            }
        }
        ds::set_stream_intent(get_device(), streamIntent);
    }

    rs_stream ds_device::select_key_stream(const std::vector<rsimpl::subdevice_mode_selection> & selected_modes)
    {
        // When all streams are enabled at an identical framerate, R200 images are delivered in the order: Z -> Third -> L/R
        // To maximize the chance of being able to deliver coherent framesets, we want to wait on the latest image coming from
        // a stream running at the fastest framerate.
        int fps[RS_STREAM_NATIVE_COUNT] = {}, max_fps = 0;
        for(const auto & m : selected_modes)
        {
            for(const auto & output : m.get_outputs())
            {
                fps[output.first] = m.mode.fps;
                max_fps = std::max(max_fps, m.mode.fps);
            }
        }

        // Select the "latest arriving" stream which is running at the fastest framerate
        for(auto s : {RS_STREAM_COLOR, RS_STREAM_INFRARED2, RS_STREAM_INFRARED})
        {
            if(fps[s] == max_fps) return s;
        }
        return RS_STREAM_DEPTH;
    }

    uint32_t ds_device::get_lr_framerate() const
    {
        for(auto s : {RS_STREAM_DEPTH, RS_STREAM_INFRARED, RS_STREAM_INFRARED2})
        {
            auto & stream = get_stream_interface(s);
            if(stream.is_enabled()) return static_cast<uint32_t>(stream.get_framerate());
        }
        return 30; // If no streams have yet been enabled, return the minimum possible left/right framerate, to allow the maximum possible exposure range
    }

    void ds_device::set_common_ds_config(std::shared_ptr<uvc::device> device, static_device_info& info, const ds::ds_calibration& c)
    {
<<<<<<< HEAD
        

=======
        info.capabilities_vector.push_back(RS_CAPABILITIES_ENUMERATION);
>>>>>>> 564ac69e
        info.capabilities_vector.push_back(RS_CAPABILITIES_COLOR);
        info.capabilities_vector.push_back(RS_CAPABILITIES_DEPTH);
        info.capabilities_vector.push_back(RS_CAPABILITIES_INFRARED);
        info.capabilities_vector.push_back(RS_CAPABILITIES_INFRARED2);

        info.stream_subdevices[RS_STREAM_DEPTH] = 1;
        info.stream_subdevices[RS_STREAM_COLOR] = 2;
        info.stream_subdevices[RS_STREAM_INFRARED] = 0;
        info.stream_subdevices[RS_STREAM_INFRARED2] = 0;

        // Set up modes for left/right/z images
        for(auto fps : {30, 60, 90})
        {
            // Subdevice 0 can provide left/right infrared via four pixel formats, in three resolutions, which can either be uncropped or cropped to match Z
            for(auto pf : {pf_y8, pf_y8i, pf_y16, pf_y12i})
            {
                info.subdevice_modes.push_back({0, {640, 481}, pf, fps, c.modesLR[0], {}, {0, -6}});
                info.subdevice_modes.push_back({0, {640, 373}, pf, fps, c.modesLR[1], {}, {0, -6}});
                info.subdevice_modes.push_back({0, {640, 254}, pf, fps, c.modesLR[2], {}, {0, -6}});
            }

            // Subdevice 1 can provide depth, in three resolutions, which can either be unpadded or padded to match left/right
            info.subdevice_modes.push_back({ 1,{ 628, 469 }, pf_z16,  fps, pad_crop_intrinsics(c.modesLR[0], -6),{},{ 0, +6 } });
            info.subdevice_modes.push_back({ 1,{ 628, 361 }, pf_z16,  fps, pad_crop_intrinsics(c.modesLR[1], -6),{},{ 0, +6 } });
            info.subdevice_modes.push_back({ 1,{ 628, 242 }, pf_z16,  fps, pad_crop_intrinsics(c.modesLR[2], -6),{},{ 0, +6 } });
        }

        // Subdevice 2 can provide color, in several formats and framerates        
        info.subdevice_modes.push_back({ 2, { 320, 240 }, pf_yuy2, 60, scale_intrinsics(c.intrinsicsThird[1], 320, 240), { c.modesThird[1][1] }, { 0 } });
        info.subdevice_modes.push_back({ 2, { 320, 240 }, pf_yuy2, 30, scale_intrinsics(c.intrinsicsThird[1], 320, 240), { c.modesThird[1][1] }, { 0 } });
        info.subdevice_modes.push_back({ 2, { 640, 480 }, pf_yuy2, 60, c.intrinsicsThird[1], { c.modesThird[1][0] }, { 0 } });
        info.subdevice_modes.push_back({ 2, { 640, 480 }, pf_yuy2, 30, c.intrinsicsThird[1], { c.modesThird[1][0] }, { 0 } });

        info.subdevice_modes.push_back({ 2,{ 1920, 1080 }, pf_yuy2, 15, c.intrinsicsThird[0],{ c.modesThird[0][0] },{ 0 } });
        info.subdevice_modes.push_back({ 2,{ 1920, 1080 }, pf_yuy2, 30, c.intrinsicsThird[0],{ c.modesThird[0][0] },{ 0 } });


        // Set up interstream rules for left/right/z images
        for(auto ir : {RS_STREAM_INFRARED, RS_STREAM_INFRARED2})
        {
            info.interstream_rules.push_back({ RS_STREAM_DEPTH, ir, &stream_request::width, 0, 12, RS_STREAM_COUNT, false, false, false });
            info.interstream_rules.push_back({ RS_STREAM_DEPTH, ir, &stream_request::height, 0, 12, RS_STREAM_COUNT, false, false, false });
            info.interstream_rules.push_back({ RS_STREAM_DEPTH, ir, &stream_request::fps, 0, 0, RS_STREAM_COUNT, false, false, false });
        }
        info.interstream_rules.push_back({ RS_STREAM_DEPTH, RS_STREAM_COLOR, &stream_request::fps, 0, 0, RS_STREAM_DEPTH, true, false, false });
        info.interstream_rules.push_back({ RS_STREAM_INFRARED, RS_STREAM_INFRARED2, &stream_request::fps, 0, 0, RS_STREAM_COUNT, false, false, false });
        info.interstream_rules.push_back({ RS_STREAM_INFRARED, RS_STREAM_INFRARED2, nullptr, 0, 0, RS_STREAM_COUNT, false, false, true });

        info.presets[RS_STREAM_INFRARED][RS_PRESET_BEST_QUALITY] = {true, 480, 360, RS_FORMAT_Y8,   60};
        info.presets[RS_STREAM_DEPTH   ][RS_PRESET_BEST_QUALITY] = {true, 480, 360, RS_FORMAT_Z16,  60};
        info.presets[RS_STREAM_COLOR   ][RS_PRESET_BEST_QUALITY] = {true, 640, 480, RS_FORMAT_RGB8, 60};

        info.presets[RS_STREAM_INFRARED][RS_PRESET_LARGEST_IMAGE] = {true, 640,   480, RS_FORMAT_Y8,   60};
        info.presets[RS_STREAM_DEPTH   ][RS_PRESET_LARGEST_IMAGE] = {true, 640,   480, RS_FORMAT_Z16,  60};
        info.presets[RS_STREAM_COLOR   ][RS_PRESET_LARGEST_IMAGE] = {true, 1920, 1080, RS_FORMAT_RGB8, 30};

        info.presets[RS_STREAM_INFRARED][RS_PRESET_HIGHEST_FRAMERATE] = {true, 320, 240, RS_FORMAT_Y8,   60};
        info.presets[RS_STREAM_DEPTH   ][RS_PRESET_HIGHEST_FRAMERATE] = {true, 320, 240, RS_FORMAT_Z16,  60};
        info.presets[RS_STREAM_COLOR   ][RS_PRESET_HIGHEST_FRAMERATE] = {true, 640, 480, RS_FORMAT_RGB8, 60};

        for(int i=0; i<RS_PRESET_COUNT; ++i)
            info.presets[RS_STREAM_INFRARED2][i] = info.presets[RS_STREAM_INFRARED][i];

                                // Extended controls ranges cannot be retrieved from device, therefore the data is locally defined
                                //Option                                                Min     Max Step      Default
        info.options.push_back({ RS_OPTION_R200_LR_AUTO_EXPOSURE_ENABLED,               0,      1,      1,      0 });
        info.options.push_back({ RS_OPTION_R200_EMITTER_ENABLED,                        0,      1,      1,      0 });
        info.options.push_back({ RS_OPTION_R200_DEPTH_UNITS,                            0, INT_MAX,     1,      1000 });  // What is the real range?
        info.options.push_back({ RS_OPTION_R200_DEPTH_CLAMP_MIN,                        0, USHRT_MAX,   1,      0 });
        info.options.push_back({ RS_OPTION_R200_DEPTH_CLAMP_MAX,                        0, USHRT_MAX,   1,      USHRT_MAX });
        info.options.push_back({ RS_OPTION_R200_DISPARITY_MULTIPLIER,                   1,      1000,    1,     32 });
        info.options.push_back({ RS_OPTION_R200_DISPARITY_SHIFT,                        0,      1,      1,      0 });
        info.options.push_back({ RS_OPTION_R200_AUTO_EXPOSURE_MEAN_INTENSITY_SET_POINT, 0,      4095,   1,      512 });
        info.options.push_back({ RS_OPTION_R200_AUTO_EXPOSURE_BRIGHT_RATIO_SET_POINT,   0,      1,      0,      0 });
        info.options.push_back({ RS_OPTION_R200_AUTO_EXPOSURE_KP_GAIN,                  0,      1000,   0,      0 });
        info.options.push_back({ RS_OPTION_R200_AUTO_EXPOSURE_KP_EXPOSURE,              0,      1000,   0,      0 });
        info.options.push_back({ RS_OPTION_R200_AUTO_EXPOSURE_KP_DARK_THRESHOLD,        0,      1000,   0,      0 });
        info.options.push_back({ RS_OPTION_R200_AUTO_EXPOSURE_TOP_EDGE,                 0,      639,    1,      239 });
        info.options.push_back({ RS_OPTION_R200_AUTO_EXPOSURE_BOTTOM_EDGE,              0,      639,    1,      0});
        info.options.push_back({ RS_OPTION_R200_AUTO_EXPOSURE_LEFT_EDGE,                0,      639,    1,      0 });
        info.options.push_back({ RS_OPTION_R200_AUTO_EXPOSURE_RIGHT_EDGE,               0,      639,    1,      319 });
        info.options.push_back({ RS_OPTION_R200_DEPTH_CONTROL_ESTIMATE_MEDIAN_DECREMENT, 0,     0xFF,   1,      5 });
        info.options.push_back({ RS_OPTION_R200_DEPTH_CONTROL_ESTIMATE_MEDIAN_INCREMENT, 0,     0xFF,   1,      5 });
        info.options.push_back({ RS_OPTION_R200_DEPTH_CONTROL_MEDIAN_THRESHOLD,         0,      0x3FF,  1,      0xc0 });
        info.options.push_back({ RS_OPTION_R200_DEPTH_CONTROL_SCORE_MINIMUM_THRESHOLD,  0,      0x3FF,  1,      1 });
        info.options.push_back({ RS_OPTION_R200_DEPTH_CONTROL_SCORE_MAXIMUM_THRESHOLD,  0,      0x3FF,  1,      0x200 });
        info.options.push_back({ RS_OPTION_R200_DEPTH_CONTROL_TEXTURE_COUNT_THRESHOLD,  0,      0x1F,   1,      6 });
        info.options.push_back({ RS_OPTION_R200_DEPTH_CONTROL_TEXTURE_DIFFERENCE_THRESHOLD, 0,  0x3FF,  1,      0x18 });
        info.options.push_back({ RS_OPTION_R200_DEPTH_CONTROL_SECOND_PEAK_THRESHOLD,    0,      0x3FF,  1,      0x1b });
        info.options.push_back({ RS_OPTION_R200_DEPTH_CONTROL_NEIGHBOR_THRESHOLD,       0,      0x3FF,  1,      0x7 });
        info.options.push_back({ RS_OPTION_R200_DEPTH_CONTROL_LR_THRESHOLD,             0,      0x7FF,  1,      0x18 });

        // We select the depth/left infrared camera's viewpoint to be the origin
        info.stream_poses[RS_STREAM_DEPTH] = {{{1,0,0},{0,1,0},{0,0,1}},{0,0,0}};
        info.stream_poses[RS_STREAM_INFRARED] = {{{1,0,0},{0,1,0},{0,0,1}},{0,0,0}};

        // The right infrared camera is offset along the +x axis by the baseline (B)
        info.stream_poses[RS_STREAM_INFRARED2] = {{{1, 0, 0}, {0, 1, 0}, {0, 0, 1}}, {c.B * 0.001f, 0, 0}}; // Sterling comment

        // The transformation between the depth camera and third camera is described by a translation vector (T), followed by rotation matrix (Rthird)
        for(int i=0; i<3; ++i) for(int j=0; j<3; ++j)
            info.stream_poses[RS_STREAM_COLOR].orientation(i,j) = c.Rthird[i*3+j];
        for(int i=0; i<3; ++i)
            info.stream_poses[RS_STREAM_COLOR].position[i] = c.T[i] * 0.001f;

        // Our position is added AFTER orientation is applied, not before, so we must multiply Rthird * T to compute it
        info.stream_poses[RS_STREAM_COLOR].position = info.stream_poses[RS_STREAM_COLOR].orientation * info.stream_poses[RS_STREAM_COLOR].position;
        info.nominal_depth_scale = 0.001f;
        info.serial = std::to_string(c.serial_number);
        info.firmware_version = ds::read_firmware_version(*device);

        info.camera_info[RS_CAMERA_INFO_CAMERA_FIRMWARE_VERSION] = info.firmware_version;
        info.camera_info[RS_CAMERA_INFO_DEVICE_SERIAL_NUMBER] = info.serial;
        info.camera_info[RS_CAMERA_INFO_DEVICE_NAME] = info.name;

        // On LibUVC backends, the R200 should use four transfer buffers
        info.num_libuvc_transfer_buffers = 4;

        rs_device_base::update_device_info(info);
    }

    bool ds_device::supports_option(rs_option option) const
    {
        // We have special logic to implement LR gain and exposure, so they do not belong to the standard option list
        return option == RS_OPTION_R200_LR_GAIN || option == RS_OPTION_R200_LR_EXPOSURE || rs_device_base::supports_option(option);
    }

    void ds_device::get_option_range(rs_option option, double & min, double & max, double & step, double & def)
    {
        // Gain min/max is framerate dependent
        if(option == RS_OPTION_R200_LR_GAIN)
        {
            ds::set_lr_gain_discovery(get_device(), {get_lr_framerate()});
            auto disc = ds::get_lr_gain_discovery(get_device());
            min = disc.min;
            max = disc.max;
            step = 1;
            def = disc.default_value;
            return;
        }

        // Exposure min/max is framerate dependent
        if(option == RS_OPTION_R200_LR_EXPOSURE)
        {
            ds::set_lr_exposure_discovery(get_device(), {get_lr_framerate()});
            auto disc = ds::get_lr_exposure_discovery(get_device());
            min = disc.min;
            max = disc.max;
            step = 1;
            def = disc.default_value;
            return;
        }

        // Exposure values converted from [0..3] to [0..1] range
        if(option == RS_OPTION_COLOR_ENABLE_AUTO_EXPOSURE)
        {
            rs_device_base::get_option_range(option, min, max, step, def);
            max = 1;
            step = 1;
            return;
        }

        // Default to parent implementation
        rs_device_base::get_option_range(option, min, max, step, def);
    }

    // All R200 images which are not in YUY2 format contain an extra row of pixels, called the "dinghy", which contains useful information
    const ds::dinghy & get_dinghy(const subdevice_mode & mode, const void * frame)
    {
        return *reinterpret_cast<const ds::dinghy *>(reinterpret_cast<const uint8_t *>(frame) + mode.pf.get_image_size(mode.native_dims.x, mode.native_dims.y-1));
    }

    class dinghy_timestamp_reader : public frame_timestamp_reader
    {
        int fps;
        wraparound_mechanism<double> timestamp_wraparound;
        wraparound_mechanism<unsigned long long> frame_counter_wraparound;
        
    public:
        dinghy_timestamp_reader(int fps) : fps(fps), timestamp_wraparound(std::numeric_limits<uint32_t>::max()), frame_counter_wraparound(std::numeric_limits<uint32_t>::max()) {}

        bool validate_frame(const subdevice_mode & mode, const void * frame) const override 
        {
            // Check magic number for all subdevices
            auto & dinghy = get_dinghy(mode, frame);
            const uint32_t magic_numbers[] = {0x08070605, 0x04030201, 0x8A8B8C8D};
            if(dinghy.magicNumber != magic_numbers[mode.subdevice])
            {
                LOG_WARNING("Subdevice " << mode.subdevice << " bad magic number 0x" << std::hex << dinghy.magicNumber);
                return false;
            }

            // Check frame status for left/right/Z subdevices only
            if(dinghy.frameStatus != 0)
            {
                LOG_WARNING("Subdevice " << mode.subdevice << " frame status 0x" << std::hex << dinghy.frameStatus);
                return false;
            }
            // Check VDF error status for all subdevices
            if(dinghy.VDFerrorStatus != 0)
            {
                LOG_WARNING("Subdevice " << mode.subdevice << " VDF error status 0x" << std::hex << dinghy.VDFerrorStatus);
                return false;
            }
            // Check CAM module status for left/right subdevice only
            if (dinghy.CAMmoduleStatus != 0 && mode.subdevice == 0)
            {
                LOG_WARNING("Subdevice " << mode.subdevice << " CAM module status 0x" << std::hex << dinghy.CAMmoduleStatus);
                return false;
            }        
            
            // TODO: Check for missing or duplicate frame numbers
            return true;
        }

        double get_frame_timestamp(const subdevice_mode & mode, const void * frame) override
        {
          auto frame_number = 0;
         
          frame_number = get_dinghy(mode, frame).frameCount; // All other formats can use the frame number in the dinghy row
          return timestamp_wraparound.fix(frame_number * 1000 / fps);
        }

        unsigned long long get_frame_counter(const subdevice_mode & mode, const void * frame) override
        {
            auto frame_number = 0;
        
           frame_number = get_dinghy(mode, frame).frameCount; // All other formats can use the frame number in the dinghy row
           return frame_counter_wraparound.fix(frame_number);
        }
    };

    class fisheye_timestamp_reader : public frame_timestamp_reader
    {
        int fps;
        std::mutex mutex;
        unsigned last_fisheye_counter;
        wraparound_mechanism<double> timestamp_wraparound;
        wraparound_mechanism<unsigned long long> frame_counter_wraparound;

    public:
        fisheye_timestamp_reader(int max_fps) : fps(max_fps), last_fisheye_counter(0), timestamp_wraparound(std::numeric_limits<uint32_t>::max()), frame_counter_wraparound(std::numeric_limits<uint32_t>::max()) {}

        bool validate_frame(const subdevice_mode & mode, const void * frame) const override
        {
            return true;
        }

        struct byte_wrapping{
            unsigned char lsb : 4;
            unsigned char msb : 4;
        };

        unsigned long long get_frame_counter(const subdevice_mode & mode, const void * frame) override
        {
            std::lock_guard<std::mutex> guard(mutex);

            auto last_counter_lsb = reinterpret_cast<byte_wrapping&>(last_fisheye_counter).lsb;
            auto pixel_lsb = reinterpret_cast<byte_wrapping&>(*((unsigned char*)frame)).lsb;
            if (last_counter_lsb == pixel_lsb)
                return last_fisheye_counter;

            auto last_counter_msb = (last_fisheye_counter >> 4);
            auto wrap_around = reinterpret_cast<byte_wrapping&>(last_fisheye_counter).lsb;
            if (wrap_around == 15 || pixel_lsb < last_counter_lsb)
            {
                ++last_counter_msb;
            }

            auto fixed_counter = (last_counter_msb << 4) | (pixel_lsb & 0xff);

            last_fisheye_counter = fixed_counter;
            return frame_counter_wraparound.fix(fixed_counter);
        }

        double get_frame_timestamp(const subdevice_mode & mode, const void * frame) override
        {
            return timestamp_wraparound.fix(get_frame_counter(mode, frame) * 1000 / fps);
        }
    };

    class color_timestamp_reader : public frame_timestamp_reader
    {
        int fps;
        wraparound_mechanism<double> timestamp_wraparound;
        wraparound_mechanism<unsigned long long> frame_counter_wraparound;

    public:
        color_timestamp_reader(int fps) : fps(fps), timestamp_wraparound(std::numeric_limits<uint32_t>::max()), frame_counter_wraparound(std::numeric_limits<uint32_t>::max()) {}

        bool validate_frame(const subdevice_mode & mode, const void * frame) const override
        {
            return true;
        }

        unsigned long long get_frame_counter(const subdevice_mode & mode, const void * frame) override
        {
            auto frame_number = 0;
            
            // YUY2 images encode the frame number in the low order bits of the final 32 bytes of the image
            auto data = reinterpret_cast<const uint8_t *>(frame)+((mode.native_dims.x * mode.native_dims.y) - 32) * 2;
            for (auto i = 0; i < 32; ++i)
            {
                frame_number |= ((*data & 1) << (i & 1 ? 32 - i : 30 - i));
                data += 2;
            }
            
            return frame_counter_wraparound.fix(frame_number);
        }

        double get_frame_timestamp(const subdevice_mode & mode, const void * frame) override
        {
            return timestamp_wraparound.fix(get_frame_counter(mode, frame) * 1000 / fps);
        }
    };

    class serial_timestamp_generator : public frame_timestamp_reader
    {
        int fps, serial_frame_number;
        wraparound_mechanism<double> timestamp_wraparound;
        wraparound_mechanism<unsigned long long> frame_counter_wraparound;

    public:
        serial_timestamp_generator(int fps) : fps(fps), serial_frame_number(), timestamp_wraparound(std::numeric_limits<uint32_t>::max()), frame_counter_wraparound(std::numeric_limits<uint32_t>::max()) {}

        bool validate_frame(const subdevice_mode & mode, const void * frame) const override { return true; }
        double get_frame_timestamp(const subdevice_mode &, const void *) override
        { 
            ++serial_frame_number;
            return timestamp_wraparound.fix(serial_frame_number * 1000 / fps);
        }
        unsigned long long get_frame_counter(const subdevice_mode &, const void *) override
        {
            return frame_counter_wraparound.fix(serial_frame_number);
        }
    };

    // TODO refactor supported streams list to derived
    std::shared_ptr<frame_timestamp_reader> ds_device::create_frame_timestamp_reader(int subdevice) const
    {
        auto & stream_depth = get_stream_interface(RS_STREAM_DEPTH);
        auto & stream_infrared = get_stream_interface(RS_STREAM_INFRARED);
        auto & stream_infrared2 = get_stream_interface(RS_STREAM_INFRARED2);
        auto & stream_fisheye = get_stream_interface(RS_STREAM_FISHEYE);
        auto & stream_color = get_stream_interface(RS_STREAM_COLOR);

        switch (subdevice)
        {
        case SUB_DEVICE_DEPTH:
            if (stream_depth.is_enabled())
                return std::make_shared<dinghy_timestamp_reader>(stream_depth.get_framerate());
            break;
        case SUB_DEVICE_INFRARED: 

            if (stream_infrared.is_enabled())
                return std::make_shared<dinghy_timestamp_reader>(stream_infrared.get_framerate());

            if (stream_infrared2.is_enabled())
                return std::make_shared<dinghy_timestamp_reader>(stream_infrared2.get_framerate());


            break;
        case SUB_DEVICE_FISHEYE:

            if (stream_fisheye.is_enabled())
                return std::make_shared<fisheye_timestamp_reader>(stream_fisheye.get_framerate());
            break;

        case SUB_DEVICE_COLOR:

            if (stream_color.is_enabled())
            {
                if (stream_depth.is_enabled() || stream_infrared.is_enabled() || stream_infrared2.is_enabled())
                {
                    return std::make_shared<color_timestamp_reader>(stream_color.get_framerate());
                }
                else
                {
                    return std::make_shared<serial_timestamp_generator>(stream_color.get_framerate());
                }

            }
            break;
        }

        // No streams enabled, so no need for a timestamp converter
        return nullptr;
    }
}<|MERGE_RESOLUTION|>--- conflicted
+++ resolved
@@ -297,12 +297,7 @@
 
     void ds_device::set_common_ds_config(std::shared_ptr<uvc::device> device, static_device_info& info, const ds::ds_calibration& c)
     {
-<<<<<<< HEAD
-        
-
-=======
         info.capabilities_vector.push_back(RS_CAPABILITIES_ENUMERATION);
->>>>>>> 564ac69e
         info.capabilities_vector.push_back(RS_CAPABILITIES_COLOR);
         info.capabilities_vector.push_back(RS_CAPABILITIES_DEPTH);
         info.capabilities_vector.push_back(RS_CAPABILITIES_INFRARED);
