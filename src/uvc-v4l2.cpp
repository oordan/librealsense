--- conflicted
+++ resolved
@@ -709,8 +709,6 @@
 
         std::vector<std::shared_ptr<device>> query_devices(std::shared_ptr<context> context)
         {
-<<<<<<< HEAD
-=======
             // Check if the uvcvideo kernel module is loaded
             std::ifstream modules("/proc/modules");
             std::string modulesline;
@@ -730,7 +728,6 @@
             }
 
 
->>>>>>> 03183257
             // Enumerate all subdevices present on the system
             std::vector<std::unique_ptr<subdevice>> subdevices;
             DIR * dir = opendir("/sys/class/video4linux");
