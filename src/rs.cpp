#include "rs-internal.h"

#include "R200/R200.h"
#include "F200/F200.h"

rs_context::rs_context()
{
	uvc_error_t initStatus = uvc_init(&privateContext, NULL);
	if (initStatus < 0)
	{
		uvc_perror(initStatus, "uvc_init");
		throw std::runtime_error("Could not initialize UVC context");
    }

	QueryDeviceList();
}

rs_context::~rs_context()
{
	cameras.clear(); // tear down cameras before context
	std::this_thread::sleep_for(std::chrono::milliseconds(500));

    if (privateContext) uvc_exit(privateContext);
}

void rs_context::QueryDeviceList()
{
	uvc_device_t **list;

	uvc_error_t status = uvc_get_device_list(privateContext, &list);
	if (status != UVC_SUCCESS)
	{
		uvc_perror(status, "uvc_get_device_list");
		return;
	}

	size_t index = 0;
	while (list[index] != nullptr)
	{
		auto dev = list[index];
		uvc_ref_device(dev);

		uvc_device_descriptor_t * desc;
		if (uvc_get_device_descriptor(dev, &desc) == UVC_SUCCESS)
		{
            switch(desc->idProduct)
            {
<<<<<<< HEAD
            case 2688: cameras.push_back(std::make_shared<r200::R200Camera>(privateContext, list[index])); break;
            case 2662: cameras.push_back(std::make_shared<f200::F200Camera>(privateContext, list[index])); break;
            case 2725: throw std::runtime_error("IVCAM 1.5 / SR300 is not supported at this time");
=======
            case 2688: cameras.push_back(std::make_shared<rsimpl::r200::R200Camera>(privateContext, list[index])); break;
            case 2662: cameras.push_back(std::make_shared<rsimpl::f200::F200Camera>(privateContext, list[index])); break;
>>>>>>> d0ef5714
			}
			uvc_free_device_descriptor(desc);
		}

        ++index;
	}

	uvc_free_device_list(list, 1);
}

////////////////////////
// API implementation //
////////////////////////

// This facility allows for translation of exceptions to rs_error structs at the API boundary

static void translate_exception(const char * name, rs_error ** error)
{
    try { throw; }
    catch (const std::exception & e) { if (error) *error = new rs_error{ name, e.what() }; } // TODO: Handle case where THIS code throws
    catch (...) { if (error) *error = new rs_error{ name, "unknown error" }; } // TODO: Handle case where THIS code throws
}
#define HANDLE_EXCEPTIONS_AND_RETURN(...) catch(...) { translate_exception(__FUNCTION__, error); return __VA_ARGS__; }

rs_context * rs_create_context(int api_version, rs_error ** error) try
{
	if (api_version != RS_API_VERSION) throw std::runtime_error("api version mismatch");
	return new rs_context();
}
HANDLE_EXCEPTIONS_AND_RETURN(nullptr)

int	rs_get_camera_count(rs_context * context, rs_error ** error) try
{
    return (int)context->cameras.size();
}
HANDLE_EXCEPTIONS_AND_RETURN(0)

rs_camera * rs_get_camera(rs_context * context, int index, rs_error ** error) try
{
    return context->cameras[index].get();
}
HANDLE_EXCEPTIONS_AND_RETURN(nullptr)

void rs_delete_context(rs_context * context, rs_error ** error) try
{
    delete context;
}
HANDLE_EXCEPTIONS_AND_RETURN()

const char * rs_get_camera_name(rs_camera * camera, rs_error ** error) try
{
    return camera->GetCameraName();
}
HANDLE_EXCEPTIONS_AND_RETURN(nullptr)

void rs_enable_stream(struct rs_camera * camera, enum rs_stream stream, int width, int height, enum rs_format format, int fps, struct rs_error ** error) try
{
    camera->EnableStream(stream, width, height, fps, format);
}
HANDLE_EXCEPTIONS_AND_RETURN()

void rs_enable_stream_preset(struct rs_camera * camera, enum rs_stream stream, enum rs_preset preset, struct rs_error ** error) try
{
    camera->EnableStreamPreset(stream, preset);
}
HANDLE_EXCEPTIONS_AND_RETURN()

int rs_is_stream_enabled(struct rs_camera * camera, enum rs_stream stream, struct rs_error ** error) try
{
    return camera->IsStreamEnabled(stream);
}
HANDLE_EXCEPTIONS_AND_RETURN(0)

void rs_start_streaming(struct rs_camera * camera, struct rs_error ** error) try
{
    camera->StartStreaming();
}
HANDLE_EXCEPTIONS_AND_RETURN()

void rs_stop_streaming(struct rs_camera * camera, struct rs_error ** error) try
{
    camera->StopStreaming();
}
HANDLE_EXCEPTIONS_AND_RETURN()

void rs_wait_all_streams(struct rs_camera * camera, struct rs_error ** error) try
{
    camera->WaitAllStreams();
}
HANDLE_EXCEPTIONS_AND_RETURN()

const void * rs_get_image_pixels(rs_camera * camera, enum rs_stream stream, rs_error ** error) try
{
    return camera->GetImagePixels(stream);
}
HANDLE_EXCEPTIONS_AND_RETURN(nullptr)

float rs_get_depth_scale(rs_camera * camera, rs_error ** error) try
{
    return camera->GetDepthScale();
}
HANDLE_EXCEPTIONS_AND_RETURN(0.0f)

void rs_get_stream_intrinsics(struct rs_camera * camera, enum rs_stream stream, struct rs_intrinsics * intrin, struct rs_error ** error) try
{
	*intrin = camera->GetStreamIntrinsics(stream);
}
HANDLE_EXCEPTIONS_AND_RETURN()

void rs_get_stream_extrinsics(struct rs_camera * camera, enum rs_stream from, enum rs_stream to, struct rs_extrinsics * extrin, struct rs_error ** error) try
{
    *extrin = camera->GetStreamExtrinsics(from, to);
}
HANDLE_EXCEPTIONS_AND_RETURN()

const char * rs_get_failed_function(rs_error * error) { return error ? error->function.c_str() : nullptr; }
const char * rs_get_error_message(rs_error * error) { return error ? error->message.c_str() : nullptr; }
void rs_free_error(rs_error * error) { if (error) delete error; }<|MERGE_RESOLUTION|>--- conflicted
+++ resolved
@@ -45,14 +45,9 @@
 		{
             switch(desc->idProduct)
             {
-<<<<<<< HEAD
-            case 2688: cameras.push_back(std::make_shared<r200::R200Camera>(privateContext, list[index])); break;
-            case 2662: cameras.push_back(std::make_shared<f200::F200Camera>(privateContext, list[index])); break;
-            case 2725: throw std::runtime_error("IVCAM 1.5 / SR300 is not supported at this time");
-=======
             case 2688: cameras.push_back(std::make_shared<rsimpl::r200::R200Camera>(privateContext, list[index])); break;
             case 2662: cameras.push_back(std::make_shared<rsimpl::f200::F200Camera>(privateContext, list[index])); break;
->>>>>>> d0ef5714
+            case 2725: throw std::runtime_error("IVCAM 1.5 / SR300 is not supported at this time");
 			}
 			uvc_free_device_descriptor(desc);
 		}
