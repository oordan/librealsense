#define _USE_MATH_DEFINES

#include <librealsense/rs.hpp>
#include "example.hpp"

#define GLFW_INCLUDE_GLU
#include <GLFW/glfw3.h>
#include <imgui.h>
#include "imgui_impl_glfw.h"

#include <cstdarg>
#include <thread>
#include <iostream>
#include <algorithm>
#include <iomanip>
#include <map>
#include <sstream>


#pragma comment(lib, "opengl32.lib")



class option_model
{
public:
    rs_option opt;
    rs::option_range range;
    rs::device endpoint;
    bool* invalidate_flag;
    bool supported = false;
    float value = 0.0f;
    std::string label = "";
    std::string id = "";

    void draw(std::string& error_message)
    {
        if (supported)
        {
            if (is_checkbox())
            {
                auto bool_value = value > 0.0f;
                if (ImGui::Checkbox(label.c_str(), &bool_value))
                {
                    value = bool_value ? 1.0f : 0.0f;
                    try
                    {
                        endpoint.set_option(opt, value);
                        *invalidate_flag = true;
                    }
                    catch (const rs::error& e)
                    {
                        error_message = error_to_string(e);
                    }
                }
            }
            else
            {
                std::string txt = to_string() << label << ":";
                ImGui::Text(txt.c_str());
                ImGui::PushItemWidth(-1);

                try
                {
                    if (is_enum())
                    {
                        std::vector<const char*> labels;
                        auto selected = 0, counter = 0;
                        for (auto i = range.min; i <= range.max; i += range.step, counter++)
                        {
                            if (abs(i - value) < 0.001f) selected = counter;
                            labels.push_back(endpoint.get_option_value_description(opt, i));
                        }
                        if (ImGui::Combo(id.c_str(), &selected, labels.data(),
                            static_cast<int>(labels.size())))
                        {
                            value = range.min + range.step * selected;
                            endpoint.set_option(opt, value);
                            *invalidate_flag = true;
                        }
                    }
                    else if (is_all_integers())
                    {
                        auto int_value = static_cast<int>(value);
                        if (ImGui::SliderInt(id.c_str(), &int_value,
                            static_cast<int>(range.min),
                            static_cast<int>(range.max)))
                        {
                            // TODO: Round to step?
                            value = static_cast<float>(int_value);
                            endpoint.set_option(opt, value);
                            *invalidate_flag = true;
                        }
                    }
                    else
                    {
                        if (ImGui::SliderFloat(id.c_str(), &value,
                            range.min, range.max))
                        {
                            endpoint.set_option(opt, value);
                        }
                    }
                }
                catch (const rs::error& e)
                {
                    error_message = error_to_string(e);
                }
                ImGui::PopItemWidth();
            }

            auto desc = endpoint.get_option_description(opt);
            if (ImGui::IsItemHovered() && desc)
            {
                ImGui::SetTooltip(desc);
            }
        }
    }

    void update(std::string& error_message)
    {
        try
        {
            if (endpoint.supports(opt))
                value = endpoint.get_option(opt);
        }
        catch (const rs::error& e)
        {
            error_message = error_to_string(e);
        }
    }
private:
    bool is_all_integers() const
    {
        return is_integer(range.min) && is_integer(range.max) &&
            is_integer(range.def) && is_integer(range.step);
    }

    bool is_enum() const
    {
        for (auto i = range.min; i <= range.max; i += range.step)
        {
            if (endpoint.get_option_value_description(opt, i) == nullptr)
                return false;
        }
        return true;
    }

    bool is_checkbox() const
    {
        return range.max == 1.0f &&
            range.min == 0.0f &&
            range.step == 1.0f;
    }
};

template<class T>
void push_back_if_not_exists(std::vector<T>& vec, T value)
{
    auto it = std::find(vec.begin(), vec.end(), value);
    if (it == vec.end()) vec.push_back(value);
}

std::vector<const char*> get_string_pointers(const std::vector<std::string>& vec)
{
    std::vector<const char*> res;
    for (auto&& s : vec) res.push_back(s.c_str());
    return res;
}

class subdevice_model
{
public:
    subdevice_model(rs::device dev, std::string& error_message)
        : dev(dev), streaming(false), queues(RS_STREAM_COUNT)
    {
        for (auto& elem : queues)
        {
            elem = std::unique_ptr<rs::frame_queue>(new rs::frame_queue(5));
        }

        for (auto i = 0; i < RS_OPTION_COUNT; i++)
        {
            option_model metadata;
            auto opt = static_cast<rs_option>(i);

            std::stringstream ss;
            ss << dev.get_camera_info(RS_CAMERA_INFO_DEVICE_NAME)
               << "/" << dev.get_camera_info(RS_CAMERA_INFO_MODULE_NAME)
               << "/" << rs_option_to_string(opt);
            metadata.id = ss.str();
            metadata.opt = opt;
            metadata.endpoint = dev;
            metadata.label = rs_option_to_string(opt);
            metadata.invalidate_flag = &options_invalidated;

            metadata.supported = dev.supports(opt);
            if (metadata.supported)
            {
                try
                {
                    metadata.range = dev.get_option_range(opt);
                    metadata.value = dev.get_option(opt);
                }
                catch (const rs::error& e)
                {
                    metadata.range = { 0, 1, 0, 0 };
                    metadata.value = 0;
                    error_message = error_to_string(e);
                }
            }
            options_metadata[opt] = metadata;
        }

        try
        {
            auto uvc_profiles = dev.get_stream_modes();
            for (auto&& profile : uvc_profiles)
            {
                std::stringstream res;
                res << profile.width << " x " << profile.height;
                push_back_if_not_exists(res_values, std::pair<int, int>(profile.width, profile.height));
                push_back_if_not_exists(resolutions, res.str());
                std::stringstream fps;
                fps << profile.fps;
                push_back_if_not_exists(fps_values, profile.fps);
                push_back_if_not_exists(fpses, fps.str());
                std::string format = rs_format_to_string(profile.format);

                push_back_if_not_exists(formats[profile.stream], format);
                push_back_if_not_exists(format_values[profile.stream], profile.format);

                auto any_stream_enabled = false;
                for (auto it : stream_enabled)
                {
                    if (it.second)
                    {
                        any_stream_enabled = true;
                        break;
                    }
                }
                if (!any_stream_enabled) stream_enabled[profile.stream] = true;

                profiles.push_back(profile);
            }

            // set default selections
            int selection_index;

            get_default_selection_index(res_values, std::pair<int,int>(640,480), &selection_index);
            selected_res_id = selection_index;

            get_default_selection_index(fps_values, 30, &selection_index);
            selected_fps_id = selection_index;

            for (auto format_array : format_values)
            {
                for (auto format : { rs_format::RS_FORMAT_RGB8, rs_format::RS_FORMAT_Z16, rs_format::RS_FORMAT_Y8 } )
                {
                    if (get_default_selection_index(format_array.second, format, &selection_index))
                    {
                        selected_format_id[format_array.first] = selection_index;
                        break;
                    }
                }
            }
        }
        catch (const rs::error& e)
        {
            error_message = error_to_string(e);
        }
    }

    bool is_selected_combination_supported()
    {
        std::vector<rs::stream_profile> results;

        for (auto i = 0; i < RS_STREAM_COUNT; i++)
        {
            auto stream = static_cast<rs_stream>(i);
            if (stream_enabled[stream])
            {
                auto width = res_values[selected_res_id].first;
                auto height = res_values[selected_res_id].second;
                auto fps = fps_values[selected_fps_id];
                auto format = format_values[stream][selected_format_id[stream]];

                for (auto&& p : profiles)
                {
                    if (p.width == width && p.height == height && p.fps == fps && p.format == format)
                        results.push_back(p);
                }
            }
        }
        return results.size() > 0;
    }

    std::vector<rs::stream_profile> get_selected_profiles()
    {
        std::vector<rs::stream_profile> results;

        std::stringstream error_message;
        error_message << "The profile ";

        for (auto i = 0; i < RS_STREAM_COUNT; i++)
        {
            auto stream = static_cast<rs_stream>(i);
            if (stream_enabled[stream])
            {
                auto width = res_values[selected_res_id].first;
                auto height = res_values[selected_res_id].second;
                auto fps = fps_values[selected_fps_id];
                auto format = format_values[stream][selected_format_id[stream]];

                error_message << "\n{" << rs_stream_to_string(stream) << ","
                              << width << "x" << height << " at " << fps << "Hz, "
                              << rs_format_to_string(format) << "} ";

                for (auto&& p : profiles)
                {
                    if (p.width == width &&
                        p.height == height &&
                        p.fps == fps &&
                        p.format == format &&
                        p.stream == stream)
                        results.push_back(p);
                }
            }
        }
        if (results.size() == 0)
        {
            error_message << " is unsupported!";
            throw std::runtime_error(error_message.str());
        }
        return results;
    }

    void stop()
    {
        streaming = false;

        for (auto& elem : queues)
            elem->flush();

        dev.stop();
        dev.close();
    }

    void play(const std::vector<rs::stream_profile>& profiles)
    {
        dev.open(profiles);
        try {
            dev.start([&](rs::frame f){
                auto stream_type = f.get_stream_type();
                queues[(int)stream_type]->enqueue(std::move(f));
            });
        }
        catch (...)
        {
            dev.close();
            throw;
        }

        streaming = true;
    }

    void update(std::string& error_message)
    {
        if (options_invalidated)
        {
            next_option = 0;
            options_invalidated = false;
        }
        if (next_option < RS_OPTION_COUNT)
        {
            options_metadata[static_cast<rs_option>(next_option)].update(error_message);
            next_option++;
        }
    }

    template<typename T>
    bool get_default_selection_index(const std::vector<T>& values, const T & def, int* index /*std::function<int(const std::vector<T>&,T,int*)> compare = nullptr*/)
    {
        auto max_default = values.begin();
        for (auto it = values.begin(); it != values.end(); it++)
        {

            if (*it == def)
            {
                *index = (int)(it - values.begin());
                return true;
            }
            if (*max_default < *it)
            {
                max_default = it;
            }
        }
        *index = (int)(max_default - values.begin());
        return false;
    }

    rs::device dev;

    std::map<rs_option, option_model> options_metadata;
    std::vector<std::string> resolutions;
    std::vector<std::string> fpses;
    std::map<rs_stream, std::vector<std::string>> formats;
    std::map<rs_stream, bool> stream_enabled;

    int selected_res_id = 0;
    int selected_fps_id = 0;
    std::map<rs_stream, int> selected_format_id;

    std::vector<std::pair<int, int>> res_values;
    std::vector<int> fps_values;
    std::map<rs_stream, std::vector<rs_format>> format_values;

    std::vector<rs::stream_profile> profiles;

    std::vector<std::unique_ptr<rs::frame_queue>> queues;
    bool options_invalidated = false;
    int next_option = RS_OPTION_COUNT;
    bool streaming;
};

typedef std::map<rs_stream, rect> streams_layout;

class device_model
{
public:
    explicit device_model(rs::device& dev, std::string& error_message)
    {
        for (auto&& sub : dev.get_adjacent_devices())
        {
            auto model = std::make_shared<subdevice_model>(sub, error_message);
            subdevices.push_back(model);
        }
    }


    bool is_stream_visible(rs_stream s)
    {
        using namespace std::chrono;
        auto now = high_resolution_clock::now();
        auto diff = now - steam_last_frame[s];
        auto ms = duration_cast<milliseconds>(diff).count();
        return ms <= _frame_timeout + _min_timeout;
    }

    float get_stream_alpha(rs_stream s)
    {
        using namespace std::chrono;
        auto now = high_resolution_clock::now();
        auto diff = now - steam_last_frame[s];
        auto ms = duration_cast<milliseconds>(diff).count();
        auto t = smoothstep(static_cast<float>(ms),
                            _min_timeout, _min_timeout + _frame_timeout);
        return 1.0f - t;
    }

    std::map<rs_stream, rect> calc_layout(int x0, int y0, int width, int height)
    {
        std::vector<rs_stream> active_streams;
        for (auto i = 0; i < RS_STREAM_COUNT; i++)
        {
            auto stream = static_cast<rs_stream>(i);
            if (is_stream_visible(stream))
            {
                active_streams.push_back(stream);
            }
        }

        if (fullscreen)
        {
            auto it = std::find(begin(active_streams), end(active_streams), selected_stream);
            if (it == end(active_streams)) fullscreen = false;
        }

        std::map<rs_stream, rect> results;

        if (fullscreen)
        {
            results[selected_stream] = { x0, y0, width, height };
        }
        else
        {
            auto factor = ceil(sqrt(active_streams.size()));
            auto complement = ceil(active_streams.size() / factor);

            auto cell_width = static_cast<float>(width / factor);
            auto cell_height = static_cast<float>(height / complement);

            auto i = 0;
            for (auto x = 0; x < factor; x++)
            {
                for (auto y = 0; y < complement; y++)
                {
                    if (i == active_streams.size()) break;

                    rect r = { x0 + x * cell_width, y0 + y * cell_height,
                        cell_width, cell_height };
                    results[active_streams[i]] = r;
                    i++;
                }
            }
        }

        return get_interpolated_layout(results);
    }

    std::vector<std::shared_ptr<subdevice_model>> subdevices;
    std::map<rs_stream, texture_buffer> stream_buffers;
    std::map<rs_stream, float2> stream_size;
    std::map<rs_stream, rs_format> stream_format;
    std::map<rs_stream, std::chrono::high_resolution_clock::time_point> steam_last_frame;

    bool fullscreen = false;
    rs_stream selected_stream = RS_STREAM_ANY;

private:
    std::map<rs_stream, rect> get_interpolated_layout(const std::map<rs_stream, rect>& l)
    {
        using namespace std::chrono;
        auto now = high_resolution_clock::now();
        if (l != _layout) // detect layout change
        {
            _transition_start_time = now;
            _old_layout = _layout;
            _layout = l;
        }

        //if (_old_layout.size() == 0 && l.size() == 1) return l;

        auto diff = now - _transition_start_time;
        auto ms = duration_cast<milliseconds>(diff).count();
        auto t = smoothstep(static_cast<float>(ms), 0, 100);

        std::map<rs_stream, rect> results;
        for (auto&& kvp : l)
        {
            auto stream = kvp.first;
            if (_old_layout.find(stream) == _old_layout.end())
            {
                _old_layout[stream] = _layout[stream].center();
            }
            results[stream] = _old_layout[stream].lerp(t, _layout[stream]);
        }

        return results;
    }

    float _frame_timeout = 700.0f;
    float _min_timeout = 90.0f;

    streams_layout _layout;
    streams_layout _old_layout;
    std::chrono::high_resolution_clock::time_point _transition_start_time;
};

bool no_device_popup(GLFWwindow* window, const ImVec4& clear_color)
{
    while (!glfwWindowShouldClose(window))
    {
        glfwPollEvents();

        int w, h;
        glfwGetWindowSize(window, &w, &h);

        ImGui_ImplGlfw_NewFrame();

        // Rendering 
        glViewport(0, 0,
            static_cast<int>(ImGui::GetIO().DisplaySize.x),
            static_cast<int>(ImGui::GetIO().DisplaySize.y));
        glClearColor(clear_color.x, clear_color.y, clear_color.z, clear_color.w);
        glClear(GL_COLOR_BUFFER_BIT);

        // Flags for pop-up window - no window resize, move or collaps
        auto flags = ImGuiWindowFlags_NoResize | ImGuiWindowFlags_NoMove | ImGuiWindowFlags_NoCollapse;

        // Setting pop-up window size and position
        ImGui::SetNextWindowPos({ 0, 0 });
        ImGui::SetNextWindowSize({ static_cast<float>(w), static_cast<float>(h) });
        ImGui::Begin("", nullptr, flags);

        ImGui::OpenPopup("config-ui"); // pop-up title
        if (ImGui::BeginPopupModal("config-ui", nullptr,
                                   ImGuiWindowFlags_AlwaysAutoResize))
        {
            // Show Error Message
            ImGui::Text("No device detected. Is it plugged in?");
            ImGui::Separator();

            // Present options to user 
            if (ImGui::Button("Retry", ImVec2(120, 0)))
            {
                return true; // Retry to find connected device
            }
            ImGui::SameLine();
            if (ImGui::Button("Exit", ImVec2(120, 0)))
            {
                return false; // No device - exit the application
            }

            ImGui::EndPopup();
        }

        ImGui::End();
        ImGui::Render();
        glfwSwapBuffers(window);
    }
    return false;
}

int main(int, char**) try
{
    // activate logging to console
    rs::log_to_console(RS_LOG_SEVERITY_WARN);

    // Init GUI
    if (!glfwInit())
        exit(1);

    // Create GUI Windows
    auto window = glfwCreateWindow(1280, 720, "librealsense - config-ui", nullptr, nullptr);
    glfwMakeContextCurrent(window);
    ImGui_ImplGlfw_Init(window, true);

    ImVec4 clear_color = ImColor(10, 0, 0);

    // Create RealSense Context
    rs::context ctx;
    auto device_index = 0;
    auto list = ctx.query_devices(); // Query RealSense connected devices list

    // If no device is connected...
    while (list.size() == 0)
    {
        // if user has no connected device - exit application
        if (!no_device_popup(window, clear_color)) 
            return EXIT_SUCCESS;

        // else try to query again
        list = ctx.query_devices();
    }

    std::vector<std::string> device_names; 
    std::string error_message = "";

    // Initialize list with each device name and serial number
    for (auto&& l : list)
    {
        auto d = list[device_index];                                            // access current device
        auto name = d.get_camera_info(RS_CAMERA_INFO_DEVICE_NAME);              // retrieve device name
        auto serial = d.get_camera_info(RS_CAMERA_INFO_DEVICE_SERIAL_NUMBER);   // retrieve device serial number
        device_names.push_back(to_string() << name << " Sn#" << serial);        // push name and sn to list 
    }

    auto dev = list[device_index];                  // Access first device
    auto model = device_model(dev, error_message);  // Initialize device model
    std::string label;

    // Closing the window
    while (!glfwWindowShouldClose(window))
    {
        glfwPollEvents();
        int w, h;
        glfwGetWindowSize(window, &w, &h);

        glMatrixMode(GL_PROJECTION); 
        glLoadIdentity();

        ImGui_ImplGlfw_NewFrame();

        // Flags for pop-up window - no window resize, move or collaps
        auto flags = ImGuiWindowFlags_NoResize | ImGuiWindowFlags_NoMove | ImGuiWindowFlags_NoCollapse;

        // Set window position and size
        ImGui::SetNextWindowPos({ 0, 0 });
        ImGui::SetNextWindowSize({ 300, static_cast<float>(h) });

        // *********************
        // Creating window menus
        // *********************
        ImGui::Begin("Control Panel", nullptr, flags);
        ImGui::Text("Viewer FPS: %.0f ", ImGui::GetIO().Framerate);

        // Device Details Menu - Elaborate details on connected devices
        if (ImGui::CollapsingHeader("Device Details", nullptr, true, true))
        {
            // Draw a combo-box with the list of connected devices
            auto device_names_chars = get_string_pointers(device_names);
            ImGui::PushItemWidth(-1);
            if (ImGui::Combo("", &device_index, device_names_chars.data(),
                static_cast<int>(device_names.size())))
            {
                for (auto&& sub : model.subdevices)
                {
                    if (sub->streaming)
                        sub->stop();
                }

                dev = list[device_index];
                model = device_model(dev, error_message);
            }
            ImGui::PopItemWidth();

            
            // Show all device details - name, module name, serial number, FW version and location
            for (auto i = 0; i < RS_CAMERA_INFO_COUNT; i++)
            {
                auto info = static_cast<rs_camera_info>(i);
                if (dev.supports(info))
                {
                    // retrieve info property
                    std::stringstream ss;
                    ss << rs_camera_info_to_string(info) << ":";
                    auto line = ss.str();
                    ImGui::PushStyleColor(ImGuiCol_Text, { 1.0f, 1.0f, 1.0f, 0.5f });
                    ImGui::Text(line.c_str());
                    ImGui::PopStyleColor();

                    // retrieve property value
                    ImGui::SameLine();
                    auto value = dev.get_camera_info(info);
                    ImGui::Text(value);

                    if (ImGui::IsItemHovered())
                    {
                        ImGui::SetTooltip(value);
                    }
                }
            }
        }

        // Streaming Menu - Allow user to play different streams
        if (ImGui::CollapsingHeader("Streaming", nullptr, true, true))
        {
            // Draw menu foreach subdevice with its properties
            for (auto&& sub : model.subdevices)
            {
                
                label = to_string() << sub->dev.get_camera_info(RS_CAMERA_INFO_MODULE_NAME);
                if (ImGui::CollapsingHeader(label.c_str(), nullptr, true, true))
                {
                    // Draw combo-box with all resolution options for this device
                    auto res_chars = get_string_pointers(sub->resolutions);
                    ImGui::Text("Resolution:");
                    ImGui::SameLine();
                    ImGui::PushItemWidth(-1);
                    label = to_string() << sub->dev.get_camera_info(RS_CAMERA_INFO_DEVICE_NAME)
                                        << sub->dev.get_camera_info(RS_CAMERA_INFO_MODULE_NAME) << " resolution";
                    if (sub->streaming)
                        ImGui::Text(res_chars[sub->selected_res_id]);
                    else
                        ImGui::Combo(label.c_str(), &sub->selected_res_id, res_chars.data(),
                                      static_cast<int>(res_chars.size()));

                    ImGui::PopItemWidth();

                    // Draw combo-box with all FPS options for this device
                    auto fps_chars = get_string_pointers(sub->fpses);
                    ImGui::Text("FPS:");
                    ImGui::SameLine();
                    ImGui::PushItemWidth(-1);
                    label = to_string() << sub->dev.get_camera_info(RS_CAMERA_INFO_DEVICE_NAME)
                                        << sub->dev.get_camera_info(RS_CAMERA_INFO_MODULE_NAME) << " fps";
                    if (sub->streaming)
                        ImGui::Text(fps_chars[sub->selected_fps_id]);
                    else
                        ImGui::Combo(label.c_str(), &sub->selected_fps_id, fps_chars.data(),
                                      static_cast<int>(fps_chars.size()));

                    ImGui::PopItemWidth();

                    // Check which streams are live in current device
                    auto live_streams = 0;
                    for (auto i = 0; i < RS_STREAM_COUNT; i++)
                    {
                        auto stream = static_cast<rs_stream>(i);
                        if (sub->formats[stream].size() > 0)
                            live_streams++;
                    }

                    // Draw combo-box with all format options for current device
                    for (auto i = 0; i < RS_STREAM_COUNT; i++)
                    {
                        auto stream = static_cast<rs_stream>(i);
<<<<<<< HEAD
                        if (sub->formats[stream].size() == 0)
                            continue;

=======
                        if (sub->formats[stream].size() == 0) continue;

                        // 
>>>>>>> b7f05068
                        auto formats_chars = get_string_pointers(sub->formats[stream]);
                        if (live_streams > 1)
                        {
                            label = to_string() << rs_stream_to_string(stream) << " format:";
                            if (sub->streaming)
                                ImGui::Text(label.c_str());
                            else
                                ImGui::Checkbox(label.c_str(), &sub->stream_enabled[stream]);
                        }
                        else
                        {
                            label = to_string() << "Format:";
                            ImGui::Text(label.c_str());
                        }

                        ImGui::SameLine();
                        if (sub->stream_enabled[stream])
                        {
                            ImGui::PushItemWidth(-1);
                            label = to_string() << sub->dev.get_camera_info(RS_CAMERA_INFO_DEVICE_NAME)
                                                << sub->dev.get_camera_info(RS_CAMERA_INFO_MODULE_NAME)
                                                << " " << rs_stream_to_string(stream) << " format";
                            if (sub->streaming)
                                ImGui::Text(formats_chars[sub->selected_format_id[stream]]);
                            else
                                ImGui::Combo(label.c_str(), &sub->selected_format_id[stream], formats_chars.data(),
                                static_cast<int>(formats_chars.size()));

                            ImGui::PopItemWidth();
                        }
                        else
                        {
                            ImGui::Text("N/A");
                        }
                    }

                    try
                    {
                        if (!sub->streaming)
                        {
                            label = to_string() << "Play " << sub->dev.get_camera_info(RS_CAMERA_INFO_MODULE_NAME);

                            if (sub->is_selected_combination_supported())
                            {
                                if (ImGui::Button(label.c_str()))
                                {
                                    sub->play(sub->get_selected_profiles());
                                }
                            }
                            else
                            {
                                ImGui::TextDisabled(label.c_str());
                            }
                        }
                        else
                        {
                            label = to_string() << "Stop " << sub->dev.get_camera_info(RS_CAMERA_INFO_MODULE_NAME);
                            if (ImGui::Button(label.c_str()))
                            {
                                sub->stop();
                            }
                        }
                    }
                    catch(const rs::error& e)
                    {
                        error_message = error_to_string(e);
                    }
                    catch(const std::exception& e)
                    {
                        error_message = e.what();
                    }
                }
            }
        }

        // Control Menu - Allow user to change cameras properties
        if (ImGui::CollapsingHeader("Control", nullptr, true, true))
        {
            for (auto&& sub : model.subdevices)
            {
                label = to_string() << sub->dev.get_camera_info(RS_CAMERA_INFO_MODULE_NAME) << " options:";
                if (ImGui::CollapsingHeader(label.c_str(), nullptr, true, false))
                {
                    for (auto i = 0; i < RS_OPTION_COUNT; i++)
                    {
                        auto opt = static_cast<rs_option>(i);
                        auto&& metadata = sub->options_metadata[opt];
                        metadata.draw(error_message);
                    }
                }
            }
        }

        for (auto&& sub : model.subdevices)
        {
            sub->update(error_message);
        }

        if (error_message != "")
            ImGui::OpenPopup("Oops, something went wrong!");
        if (ImGui::BeginPopupModal("Oops, something went wrong!", nullptr, ImGuiWindowFlags_AlwaysAutoResize))
        {
            ImGui::Text("RealSense error calling:");
            ImGui::InputTextMultiline("error", const_cast<char*>(error_message.c_str()),
                error_message.size(), { 500,100 }, ImGuiInputTextFlags_AutoSelectAll);
            ImGui::Separator();

            if (ImGui::Button("OK", ImVec2(120, 0)))
            {
                error_message = "";
                ImGui::CloseCurrentPopup();
            }

            ImGui::EndPopup();
        }

        ImGui::End();

        // Fetch frames from queue
        for (auto&& sub : model.subdevices)
        {
            for (auto& queue : sub->queues)
            {
                rs::frame f;
                if (queue->poll_for_frame(&f))
                {
                    model.stream_buffers[f.get_stream_type()].upload(f);
                    model.steam_last_frame[f.get_stream_type()] = std::chrono::high_resolution_clock::now();
                    auto width = (f.get_format() == RS_FORMAT_MOTION_DATA)? 640 : f.get_width();
                    auto height = (f.get_format() == RS_FORMAT_MOTION_DATA)? 480 : f.get_height();
                    model.stream_size[f.get_stream_type()] = {width, height};
                    model.stream_format[f.get_stream_type()] = f.get_format();
                }
            }

        }

        // Rendering
        glViewport(0, 0,
            static_cast<int>(ImGui::GetIO().DisplaySize.x),
            static_cast<int>(ImGui::GetIO().DisplaySize.y));
        glClearColor(clear_color.x, clear_color.y, clear_color.z, clear_color.w);
        glClear(GL_COLOR_BUFFER_BIT);

        glfwGetWindowSize(window, &w, &h);
        glLoadIdentity();
        glOrtho(0, w, h, 0, -1, +1);

        auto layout = model.calc_layout(300, 0, w - 300, h);

        for (auto kvp : layout)
        {
            auto&& view_rect = kvp.second;
            auto stream = kvp.first;
            auto&& stream_size = model.stream_size[stream];
            auto stream_rect = view_rect.adjust_ratio(stream_size);

            model.stream_buffers[stream].show(stream_rect, model.get_stream_alpha(stream));

            flags = ImGuiWindowFlags_NoResize |
                ImGuiWindowFlags_NoMove |
                ImGuiWindowFlags_NoCollapse |
                ImGuiWindowFlags_NoTitleBar;

            ImGui::PushStyleColor(ImGuiCol_WindowBg, { 0, 0, 0, 0 });
            ImGui::SetNextWindowPos({ stream_rect.x, stream_rect.y });
            ImGui::SetNextWindowSize({ stream_rect.w, stream_rect.h });
            label = to_string() << "Stream of " << rs_stream_to_string(stream);
            ImGui::Begin(label.c_str(), nullptr, flags);

            label = to_string() << rs_stream_to_string(stream) << " "
                << stream_size.x << "x" << stream_size.y << ", "
                << rs_format_to_string(model.stream_format[stream]);

            if (layout.size() > 1 && !model.fullscreen)
            {
                ImGui::Text(label.c_str());
                ImGui::SameLine(ImGui::GetWindowWidth() - 30);
                if (ImGui::Button("[+]", { 26, 20 }))
                {
                    model.fullscreen = true;
                    model.selected_stream = stream;
                }
            } 
            else if (model.fullscreen)
            {
                ImGui::Text(label.c_str());
                ImGui::SameLine(ImGui::GetWindowWidth() - 30);
                if (ImGui::Button("[-]", { 26, 20 }))
                {
                    model.fullscreen = false;
                }
            }

            ImGui::End();
            ImGui::PopStyleColor();
        }

        ImGui::Render();
        glfwSwapBuffers(window);
    }

    // Stop all subdevices
    for (auto&& sub : model.subdevices)
    {
        if (sub->streaming)
            sub->stop();
    }

    // Cleanup
    ImGui_ImplGlfw_Shutdown();
    glfwTerminate();

    return EXIT_SUCCESS;
}
catch (const rs::error & e)
{
    std::cerr << "RealSense error calling " << e.get_failed_function() << "(" << e.get_failed_args() << "):\n    " << e.what() << std::endl;
    return EXIT_FAILURE;
}<|MERGE_RESOLUTION|>--- conflicted
+++ resolved
@@ -785,15 +785,9 @@
                     for (auto i = 0; i < RS_STREAM_COUNT; i++)
                     {
                         auto stream = static_cast<rs_stream>(i);
-<<<<<<< HEAD
                         if (sub->formats[stream].size() == 0)
                             continue;
 
-=======
-                        if (sub->formats[stream].size() == 0) continue;
-
-                        // 
->>>>>>> b7f05068
                         auto formats_chars = get_string_pointers(sub->formats[stream]);
                         if (live_streams > 1)
                         {
